# -*- coding: utf-8 -*-
#
# generate_modelsmodule.py
#
# This file is part of NEST.
#
# Copyright (C) 2004 The NEST Initiative
#
# NEST is free software: you can redistribute it and/or modify
# it under the terms of the GNU General Public License as published by
# the Free Software Foundation, either version 2 of the License, or
# (at your option) any later version.
#
# NEST is distributed in the hope that it will be useful,
# but WITHOUT ANY WARRANTY; without even the implied warranty of
# MERCHANTABILITY or FITNESS FOR A PARTICULAR PURPOSE.  See the
# GNU General Public License for more details.
#
# You should have received a copy of the GNU General Public License
# along with NEST.  If not, see <http://www.gnu.org/licenses/>.

"""Script to generate the modelsmodule implementation file.

This script is called during the run of CMake and generates the file
models/modelsmodule.cpp as well as the list of source files to be
compiled by CMake.
"""

import argparse
import os
import sys
from pathlib import Path
from textwrap import dedent


def parse_commandline():
    """Parse the commandline arguments and put them into variables.

    There are three arguments to this script that can be given either as
    positional arguments or by their name.

    1. srcdir: the path to the top-level NEST source directory
    2. blddir: the path to the NEST build directory (-DCMAKE_INSTALL_PREFIX)
    3. models: the semicolon-separated list of models to be built in

    This function does not return anything, but instead it checks the
    commandline arguments and makes them available as global variables
    of the script. ``srcdir`` and ``blddir`` are set as they were
    given. The model list is split and commented models (i.e. ones
    that start with '#') are filtered out. The list is then made
    available under the name model_names.
    """

    global srcdir, blddir, model_names

    description = "Generate the implementation and header files for modelsmodule."
    parser = argparse.ArgumentParser(description=description)
    parser.add_argument("srcdir", type=str, help="the source directory of NEST")
    parser.add_argument("blddir", type=str, help="the build directory of NEST")
    parser.add_argument("models", type=str, help="the models to build into NEST")
    args = parser.parse_args()

    srcdir = args.srcdir
    blddir = args.blddir

    model_names = [model_file.strip() for model_file in args.models.split(";")]
    model_names = [model for model in model_names if model and not model.startswith("#")]


def get_models_from_file(model_file):
    """Extract model information from a given model file.

    This function applies a series of simple heuristics to find the
    preprocessor guards and the list of models in the file. Guards are
    expected to be in the form "#ifdef HAVE_<LIB>" with one guard per
    line. For the models, a list of unique pattern is used to infer
    the correct model type from the line in the file.

    The majority of neuron, device, and connection models are classes
    derived from a specific base class (like Node, ArchivingNode, or
    Connection) or from another model. The latter can only be detected
    if the base model has the same name as the file.

    The rate and binary neurons are typedefs for specialized template
    classes and multiple of such typedefs may be present in a file.

    Parameters
    ----------
    model_file: str
        The base file name (i.e. without extension) of the model file
        to get the information from.

    Returns
    -------
    tuple with two components:
        0: HAVE_* preprocessor guards required for the models in the file
        1: a zip of model types and model names found in the file and
           that need registering

    """

    model_patterns = {
<<<<<<< HEAD
        "neuron": "public ArchivingNode",
        "stimulator": "public StimulationDevice",
        "recorder": "public RecordingDevice",
        "devicelike": "public DeviceNode",
        "connection": "public Connection",
        "node": "public Node",
        "clopath": "public ClopathArchivingNode",
        "urbanczik": "public UrbanczikArchivingNode",
        "eprop": "public EpropArchivingNode",
        "eprop_connection": "public eprop_synapse",
        "binary": "typedef binary_neuron",
        "rate": "typedef rate_",
=======
        "public ArchivingNode": "neuron",
        "public StructuralPlasticityNode": "neuron",
        "public StimulationDevice": "stimulator",
        "public RecordingDevice": "recorder",
        "public DeviceNode": "devicelike",
        "public Connection": "connection",
        "public Node": "node",
        "public ClopathArchivingNode": "clopath",
        "public UrbanczikArchivingNode": "urbanczik",
        "typedef binary_neuron": "binary",
        "typedef rate_": "rate",
>>>>>>> c61ac02f
    }

    fname = Path(srcdir) / "models" / f"{model_file}.h"
    if not os.path.exists(fname):
        print(f"ERROR: Model with name {model_file}.h does not exist", file=sys.stderr)
        sys.exit(128)

    guards = []
    names = []
    types = []
    with open(fname, "r") as file:
        for line in file:
            if line.startswith("#ifdef HAVE_"):
                guards.append(line.strip().split()[1])
            if line.startswith(f"class {model_file} : "):
                for pattern, mtype in model_patterns.items():
                    if pattern in line:
                        names.append(model_file)
                        types.append(mtype)
            if line.startswith("class") and line.strip().endswith(f" : public {model_file}"):
                names.append(line.split(" ", 2)[1])
                # try to infer the type of the derived model from the base model,
                # assuming that that was defined earlier in the file
                try:
                    types.append(types[names.index(model_file)])
                except (ValueError, KeyError) as e:
                    types.append("node")
            if line.startswith("typedef "):
                for pattern, mtype in model_patterns.items():
                    if pattern in line:
                        names.append(line.rsplit(" ", 1)[-1].strip()[:-1])
                        types.append(mtype)

    return tuple(guards), zip(types, names)


def get_include_and_model_data():
    """Create data dictionaries for include files and models.

    This function creates two nested dictionaries.

    The first (`includes`) contains the a mapping from model_type ->
    guards -> model_includes and is used in the code generation
    function to print all include lines. This basically corresponds to
    the list handed to the script as the `models` command line
    argument, but is enriched by model type information and the
    preprocessor guards needed for the individual include files.

    The second (`models`) is a mapping from model_type -> guards ->
    model_names and is used to generate the actual model registration
    lines.  model_names here is a list of models that is potentially
    larger than the ones coming in throught the `models` command line
    argument, as each file could contain multiple model definitions.

    This function does not return anything, but instead sets the
    global variables `includes` and `models` to be used by the code
    generation function.

    """

    global includes, models

    includes = {}
    models = {}

    for model_file in model_names:
        guards, model_types_names = get_models_from_file(model_file)
        for tp, nm in model_types_names:
            # Assemble a nested dictionary for the includes:
            fname = model_file + ".h"
            if tp in includes:
                if guards in includes[tp]:
                    includes[tp][guards].add(fname)
                else:
                    includes[tp][guards] = set([fname])
            else:
                includes[tp] = {guards: set([fname])}

            if (Path(srcdir) / "models" / f"{model_file}_impl.h").is_file():
                includes[tp][guards].add(f"{model_file}_impl.h")

            # Assemble a nested dictionary for the models:
            if tp in models:
                if guards in models[tp]:
                    models[tp][guards].append(nm)
                else:
                    models[tp][guards] = [nm]
            else:
                models[tp] = {guards: [nm]}


def start_guard(guards):
    """Print an #ifdef line with preprocessor guards if needed."""

    if guards:
        guard_str = " && ".join([f"defined( {guard} )" for guard in guards])
        return f"#if {guard_str}\n"
    else:
        return ""


def end_guard(guards):
    """Print an #endif line for the preprocessor guards if needed."""
    return "#endif\n" if guards else ""


def generate_modelsmodule():
    """Write the modelsmodule implementation out to file.

    This is a very straightforward function that prints several blocks
    of C++ code to the file modelsmodule.cpp in the `blddir` handed as
    a commandline argument to the script. The blocks in particular are

    1. the copyright header.
    2. a list of generic NEST includes
    3. the list of includes for the models to build into NEST
    4. some boilerplate function implementations needed to fulfill the
       Module interface
    5. the list of model registration lines for the models to build
       into NEST

    The code is enriched by structured C++ comments as to make
    debugging of the code generation process easier in case of errors.

    """

    fname = Path(srcdir) / "doc" / "copyright_header.cpp"
    with open(fname, "r") as file:
        copyright_header = file.read()

    fname = "modelsmodule.cpp"
    modeldir = Path(blddir) / "models"
    modeldir.mkdir(parents=True, exist_ok=True)
    with open(modeldir / fname, "w") as file:
        file.write(copyright_header.replace("{{file_name}}", fname))
        file.write(
            dedent(
                """
            #include "modelsmodule.h"

            // Generated includes
            #include "config.h"
        """
            )
        )

        for model_type, guards_fnames in includes.items():
            file.write(f"\n// {model_type.capitalize()} models\n")
            for guards, fnames in guards_fnames.items():
                file.write(start_guard(guards))
                for fname in fnames:
                    file.write(f'#include "{fname}"\n')
                file.write(end_guard(guards))

        file.write(
            dedent(
                """
            nest::ModelsModule::ModelsModule()
            {
            }

            nest::ModelsModule::~ModelsModule()
            {
            }

            const std::string
            nest::ModelsModule::name() const
            {
              return std::string( "NEST standard models module" );
            }

            void
            nest::ModelsModule::init( SLIInterpreter* )
            {"""
            )
        )

        for model_type, guards_mnames in models.items():
            file.write(f"\n  // {model_type.capitalize()} models\n")
            for guards, mnames in guards_mnames.items():
                file.write(start_guard(guards))
                for mname in mnames:
                    file.write(f'  register_{mname}( "{mname}" );\n')
                file.write(end_guard(guards))

        file.write("}")


def print_model_sources():
    """Hand back the list of model source files to CMake.

    In addition to the header file names handed to the script in the
    form of the `models` commandline argument, this function searches
    for corresponding implementation files with the extensions `.cpp`
    and `_impl.h`. The list of models is printed as a CMake list,
    i.e. as a semicolon separated string.

    """

    model_sources = []
    source_files = os.listdir(Path(srcdir) / "models")
    for model_name in model_names:
        source_candidates = [model_name + suffix for suffix in (".cpp", ".h", "_impl.h")]
        model_sources.extend([f for f in source_files if f in source_candidates])
    print(";".join(model_sources), end="")


if __name__ == "__main__":
    parse_commandline()
    get_include_and_model_data()
    generate_modelsmodule()
    print_model_sources()<|MERGE_RESOLUTION|>--- conflicted
+++ resolved
@@ -100,20 +100,6 @@
     """
 
     model_patterns = {
-<<<<<<< HEAD
-        "neuron": "public ArchivingNode",
-        "stimulator": "public StimulationDevice",
-        "recorder": "public RecordingDevice",
-        "devicelike": "public DeviceNode",
-        "connection": "public Connection",
-        "node": "public Node",
-        "clopath": "public ClopathArchivingNode",
-        "urbanczik": "public UrbanczikArchivingNode",
-        "eprop": "public EpropArchivingNode",
-        "eprop_connection": "public eprop_synapse",
-        "binary": "typedef binary_neuron",
-        "rate": "typedef rate_",
-=======
         "public ArchivingNode": "neuron",
         "public StructuralPlasticityNode": "neuron",
         "public StimulationDevice": "stimulator",
@@ -123,9 +109,10 @@
         "public Node": "node",
         "public ClopathArchivingNode": "clopath",
         "public UrbanczikArchivingNode": "urbanczik",
+        "public EpropArchivingNode": "eprop",
+        "public eprop_synapse": "eprop_connection",
         "typedef binary_neuron": "binary",
         "typedef rate_": "rate",
->>>>>>> c61ac02f
     }
 
     fname = Path(srcdir) / "models" / f"{model_file}.h"
