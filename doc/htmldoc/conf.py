--- conflicted
+++ resolved
@@ -112,13 +112,8 @@
 # a list of builtin themes.
 #
 html_theme = 'sphinx_material'
-<<<<<<< HEAD
-html_title = 'NEST simulator documentation'
+html_title = 'NEST Simulator Documentation'
 html_logo = 'static/img/nest_logo.png'
-=======
-html_title = 'NEST Simulator Documentation'
-html_logo = str(doc_build_dir / 'static/img/nest_logo.png')
->>>>>>> 34d567cf
 
 # Theme options are theme-specific and customize the look and feel of a theme
 # further.  For a list of options available for each theme, see the
