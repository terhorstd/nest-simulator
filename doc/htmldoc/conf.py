--- conflicted
+++ resolved
@@ -56,15 +56,8 @@
     'VersionSyncRole',
 ]
 
-<<<<<<< HEAD
 autodoc_mock_imports = ["nest.pynestkernel", "nest.ll_api"]
-mathjax_path = "https://cdnjs.cloudflare.com/ajax/libs/mathjax/2.7.4/MathJax.js?config=TeX-AMS-MML_HTMLorMML"  # noqa
-=======
 mathjax_path = "https://cdn.jsdelivr.net/npm/mathjax@3/es5/tex-mml-chtml.js"
-# "https://cdnjs.cloudflare.com/ajax/libs/mathjax/2.7.4/MathJax.js?config=TeX-AMS-MML_HTMLorMML"
-# "https://cdn.mathjax.org/mathjax/latest/MathJax.js?config=TeX-AMS-MML_HTMLorMML"  # noqa
-
->>>>>>> 4872b8cb
 panels_add_bootstrap_css = False
 # Add any paths that contain templates here, relative to this directory.
 templates_path = ['templates']
@@ -120,11 +113,7 @@
 #
 html_theme = 'sphinx_material'
 html_title = 'NEST Simulator Documentation'
-<<<<<<< HEAD
 html_logo = 'static/img/nest_logo.png'
-=======
-html_logo = str(doc_build_dir / 'static/img/nest_logo.png')
->>>>>>> 4872b8cb
 
 # Theme options are theme-specific and customize the look and feel of a theme
 # further.  For a list of options available for each theme, see the
