/* 
 * Customize css to define NEST specific colors, style and format
 *
   primary styles, for custom index.html and layout.html pages (see templates/ folder)
   Author: www.prowebdesign.ro
   Simple Responsive Template v 1.2
   Add your own styles to customize the project.

   Sphinx theme: sphinx-material
   https://bashtage.github.io/sphinx-material/index.html
   Sphinx material theme properties use 'md' in variable names 
   Extesion for grid / cards in reStructured Text see sphinx-design
   https://sphinx-design.readthedocs.io/
   Sphinx design properties use the sd in variable names
 */
/* Define colors*/
:root {
    --nest-orange: #ff6633;
    --nest-blue: #1281B3;
    --nest-green: #36B34F;
    --sd-color-primary: var(--nest-orange);
    --sd-color-primary-highlight: #e05a2d;
    --sd-color-muted: #adadad;
    --sd-color-info: var(--nest-blue);
    --sd-color-success: var(--nest-green);
    --sd-color-card-border-hover: var(--nest-orange);
}
/* Define base font color and style */
body{
	background:#fff;
	color:#666;
	font-family: 'Droid Sans', Arial, Helvetica, sans-serif;
	/*font-size: medium;
	line-height:1.5em;
	font-weight:normal;*/
}
h1, h2, h3, h4, h5, h6{
  /*font-size: 1.5em;*/
	font-weight:600;
	font-family: 'Open Sans', Arial, Helvetica, sans-serif;
	/*line-height:1.5em;
	margin:.45em 0;
	padding:0;*/
}

/* Box sizing. Awesome thing. Read about it here: http://www.w3schools.com/cssref/css3_pr_box-sizing.asp */
*{	box-sizing:border-box;
	-moz-box-sizing:border-box;}

/* links */
a {color: var(--nest-orange);}
a:visited,
a:active {color:var(--nest-orange);}
a:hover{color:var(--nest-orange); text-decoration:underline;}

/* set api function and class names style */

.sig-prename.descclassname {
 display:None;
}
.sig.sig-object.py {
   font-weight: bold;
	 background-color: #ffd1c1;
   font-family: "Roboto Mono","Courier New",Courier,monospace;
 }
section#kernel-attributes-nest-nestmodule em.property{
  display: none;
}
dt:target {
	margin-top: -0.55rem;
	padding-top: 0.45rem;
}
section#kernel-attributes-nest-nestmodule dl.field-list.simple dt.field-odd{
  position:absolute;
  padding-left: 0.1rem;
}

section#kernel-attributes-nest-nestmodule dl.field-list.simple dd.field-odd{
  padding-left: 4rem;
}

dt#nest\.NestModule {
 display: none;
}
section#kernel-attributes-nest-nestmodule dd {
  margin-left: 0em;
}
.sphx-glr-download-link-note {

 display: none;
}

.sphx-glr-download-jupyter {
  display: none;
}

<<<<<<< HEAD
/*************************************************************
 * Rules for  mermaid diagrams
 *************************************************************/

.mermaid .cluster rect {
	fill: #0E6A9322 !important;
	stroke: None !important;
	stroke-width: None !important;
}


rect.basic.label-container {
	fill: #e2e2e200; !important
	stroke: #ff6633;
	stroke-width: 1px;
}

figure, .align-default {
	text-align: center;
}
=======
.autosummary tr {
        border: none;
        border-bottom: 1px solid #ddd;
}


>>>>>>> 72060f22
/**************************************************************************************
 Settings for overriding material design theme 
 Setting nest colors to override sphinx material "orange" and other default colors

**************************************************************************************/
/* To ensure the headings in the theme have same weight as custom index page*/

.md-typeset h1,
.md-typeset h2,
.md-typeset h3,
.md-typeset h4,
.md-typeset h5,
.md-typeset h6 {
   font-weight: 600;
}
.md-typeset h1[id]:before,
.md-typeset h2[id]:before, 
.md-typeset h3[id]:before,
.md-typeset h4[id]:before {
   margin-top: -3.4rem;
  padding-top: 3.4rem;
}

[data-md-color-primary=orange] .md-tabs {
  background-color: var(--nest-orange);
 }

/* To add matching styling for the header in index.html */
div[role="main"] .md-header {
  background-color: var(--nest-orange);
  scale: 140%;
  padding-top: 0.3rem;
  height: 2.6rem;
	transition: background-color .25s,color .25s,box-shadow .25s;
	box-shadow: 0 0 .2rem rgba(0,0,0,.1),0 .2rem .4rem rgba(0,0,0,.2);
}

div[role="main"] .md-source {
    display: none;
}

.md-typeset blockquote {
	border-left: none;
}

[data-md-color-primary="orange"] .md-header, [data-md-color-primary="orange"] .md-hero {
  background-color: var(--nest-orange);
}
[data-md-color-primary="orange"] .md-nav__link--active, [data-md-color-primary="orange"] .md-nav__link:active {
	color: var(--nest-orange);
}
[data-md-color-primary="orange"] .md-typeset a {
  color: var(--nest-orange);
}
.md-typeset details {
   background-color: white;
}
.md-typeset summary::after {
  display: none;
}
.md-typeset details > summary::before {
  display: none;
}

/* settings for icons */
.md-typeset .sd-card-title img {
  border: none;
  opacity: 0.75;
  width: 64px;
  height: auto;
  margin-right: 0.7em;
}
div.sd-card-title.sd-font-weight-bold.sd-d-flex-row.docutils a.reference.internal img {
 margin-right: 2em;
 margin-bottom: 0.5em;
 
}

.md-typeset .admonition {
  border-left: .2rem solid var(--nest-blue);
  border-radius: 5px;
}

.md-typeset .admonition > .admonition-title::before, .md-typeset .admonition.important > .admonition-title::before {
  color: #fff;
}
.md-typeset .admonition > .admonition-title{
  background-color: var(--nest-blue);
  color: #fff;
}
.md-typeset .admonition {
   background-color: #fff;
   box-shadow: 0 .125rem .25rem var(--sd-color-shadow);
   margin-left: 17px;
   margin-right: 15px;
}
.md-typeset .admonition.seealso > .admonition-title, .md-typeset .admonition.important > .admonition-title {
   background-color: var(--nest-green);
}
.md-typeset .admonition.seealso, .md-typeset .admonition.important {
  border-left: .2rem solid var(--nest-green);
}
.md-typeset .admonition.warning {
   border-left-color: #be1717;
} 
.md-typeset .admonition.warning > .admonition-title {
   background-color: #be1717;
}
.md-typeset .admonition.danger > .admonition-title {
   background-color: black;
}
/* add admonition warning / info (?) */
.md-nav__extra_link{
  color: var(--nest-orange);
}
div.admonition .md-typeset a > code {
	color: white;
}
.md-nav__link, .md-nav__link:focus, .md-nav__link:hover {
	color: var(--nest-orange);
}

ul.md-tabs__list li.md-tabs__item a.md-tabs__link {
 color: #fff;
 opacity:0.9;
}
a.md-tabs__link, a.md-source {
  color: #fff;
}
div.md-header-nav__source a.md-source div.md-source__repository, div.md-source__icon{
  color: #fff;
}

/*remove logo from header */
.md-header-nav__button {
  display: none;
}
/* remove space between the md_tabs bar and the header section */
.md-container {
 padding-top: 0px;
}


/***********************************
 * Adjust settings for sphinx design
 * *********************************/
.sd-card-header .sd-card-text {
  color: white;
  text-align: center;
}
#pynest-examples img.sd-card-img-top {
  width: auto;
  height: max-content;
}

.sd-card-body {
   padding: 0.6rem;
}
.sd-btn {
	font-size: 1em;
	padding: .375em .75em;
}
.sd-container-fluid {
  padding-left: 0;
  padding-right: 0;
}
.sd-container, .sd-container-fluid, .sd-container-lg, .sd-container-md, .sd-container-sm, .sd-container-xl {
	padding-left: 0;
	padding-right: 0;
}

/* ************************************
 * Define styles for custom index.html
 * ***********************************/
/* structure */
.wrapper{
	width: 100%;
	margin: 0 auto;
	padding: 0 50px;
}
#logo img {
 max-width: 70%;
 height: auto;
 padding-top: 20px;

}

#pulse span{
	width: 31px;
	border-radius: 50%;
	background: #000;
	color: #fff;
  text-align: center;
  width: 31px;
  padding: 5px 0px;
 }
header.wrapper{
	padding: 0;
}

.wrapper-92{
	width: 92%;
	margin: 0 auto;
}

header{
  background-color: var(--nest-orange);
  padding:15px 0;
}

#banner{
    text-align:center;
    position: absolute;
}
#hero,
#page-header{
	background:#f3f3f3;
	border-top:1px solid #e2e2e2;
	border-bottom:1px solid #e2e2e2;
	padding:20px 0;
}
#page-header h1{
	margin:0;
}
.flexslider{
	display:none;
}
/*#content,
aside,
.vertical-padding{
	padding:40px 0;
}*/

p{ margin:0 0 1.5em;}

#particles{
   width: 100%;
   margin: 0;

}

/*MAIN MENU not displayed with sphinx material*/
.menu-toggle{
	display:none;
	padding:10px;
	margin:20px 0 0;
	background:#666;
	color:#fff;
	cursor:pointer;
	text-transform:uppercase;
	font-size:20px;
}
.menu-toggle.toggled-on{
	background:var(--nest-orange);
}
.srt-menu{
	display:none;
}
.srt-menu.toggled-on{
	display:block;
	position:relative;
	z-index:10;
}

.srt-menu{
	clear:both;
	margin-bottom:60px;

}
.srt-menu li a {
	color:#666;
	background:#dadada;
	display:block;
	margin:1px 0;
	padding:10px;
	text-decoration:none;
	font-size: medium;
}
.srt-menu li a:hover{
	background:var(--nest-orange);
	color:#fff;
}
.srt-menu li li a {
	background:#e8e8e8;
	padding-left:40px;
}
.srt-menu li li li a {
	background:#efefef;
	padding-left:80px;
}

/*SPACE GRID ELEMENTS VERTICALLY, SINCE THEY ARE ONE UNDER ANOTHER SO FAR*/
.grid_1,
.grid_2,
.grid_3,
.grid_4,
.grid_5,
.grid_6,
.grid_7,
.grid_8,
.grid_9,
.grid_10,
.grid_11,
.grid_12 {
	margin-bottom:40px;
	/*positioning and padding*/
	position: relative;
    min-height: 1px;
    padding-left: 15px;
    padding-right: 15px;
}
.grid_3, .grid_6{

  margin-top: auto;
}
/*FOOTER*/
footer{
	background:#333;
	color:#ccc;
	padding:20px 0;
}
footer ul{
	margin:0 0 0 8%;
	padding:0;
}

footer a, footer a:visited, footer a:active{
    color:#777;
    text-decoration: none;
}

footer a:hover{
    color:#888;
    text-decoration: underline;
}



/*Some more colored elements*/
a.buttonlink{
	background:var(--nest-orange);
	border-radius:7px;
	color:#fff;
	display:block;
	float:left;
	margin:10px 15px 10px 0;
	padding:20px;
	text-decoration:none;
}
a.buttonlink:hover{
	background:#36B34F;
  color: #fff;
  text-decoration: underline;
}
.orangeelement{
	background:var(--nest-orange);
	color:#fff;
}
.blueelement{
	background:var(--nest-blue);
	color:#fff;
  padding-bottom: 30px;
}

.greenelement{
    background: var(--nest-green);
    color:#fff;
}

/* Contain floats*/
.clearfix:before,
.clearfix:after,
.row:before,
.row:after {
  content: " ";
  display: table;
}
.clearfix:after,
.container:after,
.row:after{
  clear: both;
}

.green {
   color: var(--nest-green);
}

.darkgreen {
   color: #15471F;
}

.button-container {
    width: 520px;
    overflow-y: auto;
}

.icon {
    margin: 0 auto;
    height: 95px;
    display: block;
}

hr {
    margin: 25px auto;
}

#topics {
    width: 80%;
    margin: 0 auto;
}

html {
  scroll-behavior: smooth;
}

#gototop {
    display: none;
}

#gototop img {
    position: fixed;
    width: 75px;
    height: 75px;
    bottom: 25px;
    right: 25px;
    z-index: 100;
    opacity: 0.6;
}

.narrow {
    text-align: justify;
    padding: 0 5%;
}

#intro .accordion pre {
    width: 65%;
    margin: 0 auto;
    background-color: #eee;
    border-left: 1px solid #ccc;
    border-right: 1px solid #ccc;
    border-bottom: 1px solid #ccc;
    padding: 0;
    color: #666;
    cursor: pointer;
}


#intro .accordion pre:first-of-type {
    background: #ccc;
    border-top: 1px solid #ccc;
    border-radius: 10px 10px 0 0;
}

#intro .accordion pre:first-of-type code {
    border-radius: 10px 10px 0 0;
}

#intro .accordion pre:last-of-type {
    background: #ccc;
    border-radius: 0 0 10px 10px;
}

#intro .accordion pre:last-of-type code {
    border-radius: 0 0 10px 10px;
}

#intro.vertical-padding div#main.blueelement.wrapper.clearfix ul li a {
  color: #fff;

}
#backmatter.greenelement.vertical-padding div.wrapper.clearfix p a {
	color: #fff;
	background-color: none;
	font-weight: bold;
}

#intro .accordion div {
    display: none;
    background-color: #f63;
    border-left: 1px solid #ccc;
    border-right: 1px solid #ccc;
    border-bottom: 1px solid #ccc;
    width: 65%;
    margin: 0 auto;
    padding: 1em;
    box-shadow: inset 0 15px 15px -15px #444;
}

.flexslider {
    border: 1px solid #ccc;
    border-radius: 10px;
}

.flexslider img {
    border-radius: 10px;
}

.flex-control-nav {
    bottom: -40px;
}

.flexslider li span {
    bottom: 0;
    left: 0;
    right: 0;
    color: white;
    padding: 15px;
    position:absolute;
    z-index:1;
    border-radius: 0 0 10px 10px;
    transition: all 0.5s ease;
}

.flexslider li span h3 {
    font-weight: bold;
    background-size: 26px;
}
/****************************************
*****************************************
MEDIAQUERIES
*****************************************
****************************************/

@media only screen and (min-width: 2048px) {

.md-typeset .sd-card-title img {
 width: 128px;
 height: auto;
  }
}
@media only screen and (min-width: 1024px) {

.particle-img
 {
  background-image: linear-gradient(to bottom, rgba(255, 102, 51, 0.63), rgba(255, 102, 51, 0.1), rgba(255, 102, 51, 0.73)), url('../img/background-particles-flattened.png');
  background-color: #ff6633;
  height: 240px;
 }

header{
  background-color: var(--nest-orange);
  padding:15px 0;
  height: 240px;
 }
.tsparticles-canvas-el {
    margin-top: -275px;
}

}

@media only screen and (max-width: 1023px) {
 .particle-img
 {
  background-image: linear-gradient(to bottom, rgba(255, 102, 51, 0.63), rgba(255, 102, 51, 0.1), rgba(255, 102, 51, 0.73)), url('../img/background-particles-flattened.png');
  background-color: #ff6633;
  height: 210px;

 }
header{
  background-color: var(--nest-orange);
  padding:0 0;
  height: 210px;
}
 #banner{
   padding-top: 50px;
 }
}




/*
LARGER MOBILE DEVICES
This is for mobile devices with a bit larger screens.
*/
@media only screen and (min-width: 481px) {
#banner{
	float:left;
	text-align:left;
	margin: px 0 0 50px;
}

.menu-toggle{/*make menu float right, instead of sitting under the logo*/
	margin-top:10px; /*this depends on the height of the logo*/
	float:right;
  display: None;

}

}

/*
TABLET & SMALLER LAPTOPS
The average viewing window and preferred media query for those is 768px.
But I think that some more breathing space is good:)
*/
@media only screen and (min-width: 920px) {


header{
	padding:0;
}
#banner{
	float:left;
	text-align:left;
	margin: 55px 0 0 50px;
}
#hero{
	padding:13px 0;
}

#content {
	float:left;
	width:65%;
}
#content.wide-content{
	float:none;
	width:100%;
}

.flexslider{
	display:block;
/*demo 1 slider theme*/
margin: 0;
}
.flex-control-nav {bottom: 5px;}


/*** MAIN MENU - ESSENTIAL STYLES ***/
.menu-toggle{display:none;}
#menu-main-navigation{display:block;}

.srt-menu, .srt-menu * {
	margin:			0;
	padding:		0;
	list-style:		none;
}
.srt-menu ul {
	position:		absolute;
	display:none;
	width:			12em; /* left offset of submenus need to match (see below) */
}
.srt-menu ul li {
	width:			100%;
}
.srt-menu li:hover {
	visibility:		inherit; /* fixes IE7 'sticky bug' */
}
.srt-menu li {
	float:			left;
	position:		relative;
	margin-left:1px;
	height:25px;
}
.srt-menu li li {
	margin-left:0px;
	height:auto;
}
.srt-menu a {
	display:		block;
	position:		relative;
}
.srt-menu li:hover ul,
.srt-menu li.sfHover ul {
	display:block;
	left:			0;
	top:			42px; /* match top ul list item height */
	z-index:		99;
	-webkit-box-shadow:  2px 3px 2px 0px rgba(00, 00, 00, .3);
    box-shadow:  2px 3px 2px 0px rgba(00, 00, 00, .3);
}
ul.srt-menu li:hover li ul,
ul.srt-menu li.sfHover li ul {
	top:			-999em;
}
ul.srt-menu li li:hover ul,
ul.srt-menu li li.sfHover ul {
	left:			12em; /* match ul width */
	top:			0;
}
ul.srt-menu li li:hover li ul,
ul.srt-menu li li.sfHover li ul {
	top:			-999em;
}
ul.srt-menu li li li:hover ul,
ul.srt-menu li li li.sfHover ul {
	left:			10em; /* match ul width */
	top:			0;
}

/*** DEMO2 SKIN ***/
#topnav, .srt-menu {
	float:right;
	margin: 85px 100px 0 0;
}
.srt-menu a {
	text-decoration:none;
}
.srt-menu li a{
    background:#fff;
    border-radius: 10px;
	margin:5px;
	padding:10px 20px;
}
.srt-menu a, .srt-menu a:visited  { /* visited pseudo selector so IE6 applies text colour*/
	color:			#666;
}
.srt-menu li li a {
		border-top:		1px solid rgba(255,255,255,.2);
		background:		#333; /*fallback for old IE*/
		background:rgba(0,0,0,.6);
		color:	#fff;
		padding-left:20px;
}
.srt-menu li li a:visited{color:#fff;}
.srt-menu li li li a,
.srt-menu li.current * li a{
	padding-left:20px;
	background:rgba(0,0,0,.6);
}

.srt-menu li:hover > a,
.srt-menu li.current a{
	color:#fff;
	background:#1281B3;
}
.srt-menu li li:hover > a{
	color:#fff;
	background:#1281B3;
}



/*GRID*/
/*
 & Columns : 12
 */
 .row{
	 margin-left: -15px;
     margin-right: -15px;
}

.grid_1 { width: 8.33333333%; }
.grid_2 { width: 16.66666667%; }
.grid_3 { width: 70%; }
.grid_4 { width: 33.33333333%; }
.grid_5 { width: 41.66666667%; }
.grid_6 { width: 50%; }
.grid_7 { width: 58.33333333%; }
.grid_8 { width: 66.66666667%; }
.grid_9 { width: 75%; }
.grid_10 { width: 83.33333333%; }
.grid_11 { width: 91.66666667%; }
.grid_12 { width: 100%; }

.grid_1,
.grid_2,
.grid_3,
.grid_4,
.grid_5,
.grid_6,
.grid_7,
.grid_8,
.grid_9,
.grid_10,
.grid_11,
.grid_12 {
	float: left;
	display: block;
}

.rightfloat{float:right;}
/* @notation inspired by tinyGrid, .row and percentage by Twitter Bootstrap
 */

#hero .grid_8 {
	margin:40px 0 -13px;
}

}

/*
DESKTOP
This is the average viewing window. So Desktops, Laptops, and
in general anyone not viewing on a mobile device. Here's where
you can add resource intensive styles.
*/
@media only screen and (min-width: 1024px) {
#hero h1{ font-size:1.4em;}
}

/*
LARGE VIEWING SIZE
This is for the larger monitors and possibly full screen viewers.
*/
@media only screen and (min-width: 1240px) {
#hero h1{ font-size:2em;}
}

/*
RETINA (2x RESOLUTION DEVICES)
This applies to the retina iPhone (4s) and iPad (2,3) along with
other displays with a 2x resolution.
*/
@media only screen and (-webkit-min-device-pixel-ratio: 1.5),
       only screen and (min--moz-device-pixel-ratio: 1.5),
       only screen and (min-device-pixel-ratio: 1.5) {


}

/*
iPHONE 5 MEDIA QUERY
iPhone 5 or iPod Touch 5th generation styles (you can include your own file if you want)
*/
@media (device-height: 568px) and (-webkit-min-device-pixel-ratio: 2) {

}

@media only screen and (max-width: 76.1875em) {
 html [data-md-color-primary="orange"] .md-nav--primary .md-nav__title--site {
 	background-color: #fff;
 }
 [data-md-color-primary="orange"] .md-nav__source {
 	background-color: #000;
 }
 html .md-nav--primary .md-nav__title {
 	white-space: initial;
 }
/* Make hamburger menu on small devices visible */
 .md-icon.md-icon--menu.md-header-nav__button{
  	display: flex;
 }
}<|MERGE_RESOLUTION|>--- conflicted
+++ resolved
@@ -94,7 +94,11 @@
   display: none;
 }
 
-<<<<<<< HEAD
+.autosummary tr {
+        border: none;
+        border-bottom: 1px solid #ddd;
+}
+
 /*************************************************************
  * Rules for  mermaid diagrams
  *************************************************************/
@@ -115,14 +119,10 @@
 figure, .align-default {
 	text-align: center;
 }
-=======
-.autosummary tr {
-        border: none;
-        border-bottom: 1px solid #ddd;
-}
-
-
->>>>>>> 72060f22
+
+
+
+
 /**************************************************************************************
  Settings for overriding material design theme 
  Setting nest colors to override sphinx material "orange" and other default colors
