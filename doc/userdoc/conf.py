# -*- coding: utf-8 -*-
#
# conf.py
#
# This file is part of NEST.
#
# Copyright (C) 2004 The NEST Initiative
#
# NEST is free software: you can redistribute it and/or modify
# it under the terms of the GNU General Public License as published by
# the Free Software Foundation, either version 2 of the License, or
# (at your option) any later version.
#
# NEST is distributed in the hope that it will be useful,
# but WITHOUT ANY WARRANTY; without even the implied warranty of
# MERCHANTABILITY or FITNESS FOR A PARTICULAR PURPOSE.  See the
# GNU General Public License for more details.
#
# You should have received a copy of the GNU General Public License
# along with NEST.  If not, see <http://www.gnu.org/licenses/>.


import sys
import os
import re
import pip
import subprocess

from pathlib import Path
from shutil import copyfile

import sphinx_rtd_theme

from subprocess import check_output, CalledProcessError
from mock import Mock as MagicMock


source_dir = os.environ.get('NESTSRCDIR', False)
if source_dir:
    source_dir = Path(source_dir)
else:
    source_dir = Path(__file__).resolve().parent.parent.parent.resolve()


if os.environ.get("READTHEDOCS") == "True":
    doc_build_dir = source_dir / "doc/userdoc"
else:
    doc_build_dir = Path(os.environ["OLDPWD"]) / "doc/userdoc"

sys.path.append(os.path.abspath("./_ext"))

source_suffix = '.rst'
master_doc = 'contents'

# Create the mockfile for extracting the PyNEST

excfile = source_dir / "pynest/nest/lib/hl_api_exceptions.py"
infile = source_dir / "pynest/pynestkernel.pyx"
outfile = doc_build_dir / "pynestkernel_mock.py"

sys.path.insert(0, str(source_dir))
sys.path.insert(0, str(source_dir / 'doc'))
sys.path.insert(0, str(source_dir / 'pynest'))
sys.path.insert(0, str(source_dir / 'pynest/nest'))
sys.path.insert(0, str(doc_build_dir))

from mock_kernel import convert  # noqa

with open(excfile, 'r') as fexc, open(infile, 'r') as fin, open(outfile, 'w') as fout:
    mockedmodule = fexc.read() + "\n\n"
    mockedmodule += "from mock import MagicMock\n\n"
    mockedmodule += convert(fin)

    fout.write(mockedmodule)

import pynestkernel_mock  # noqa

sys.modules["nest.pynestkernel"] = pynestkernel_mock
sys.modules["nest.kernel"] = pynestkernel_mock

# -- General configuration ------------------------------------------------
extensions = [
    'sphinx_gallery.gen_gallery',
    'sphinx.ext.autodoc',
    'sphinx.ext.napoleon',
    'sphinx.ext.autosummary',
    'sphinx.ext.doctest',
    'sphinx.ext.intersphinx',
    'sphinx.ext.todo',
    'sphinx.ext.coverage',
    'sphinx.ext.mathjax',
    'sphinx_tabs.tabs',
    'nbsphinx',
<<<<<<< HEAD
    'HoverXTooltip'
=======
    'sphinx_rtd_theme'
>>>>>>> bffbca82
]

mathjax_path = "https://cdnjs.cloudflare.com/ajax/libs/mathjax/2.7.4/MathJax.js?config=TeX-AMS-MML_HTMLorMML"  # noqa

# Add any paths that contain templates here, relative to this directory.
templates_path = ['_templates']

sphinx_gallery_conf = {
     # 'doc_module': ('sphinx_gallery', 'numpy'),
     # path to your examples scripts
     'examples_dirs': source_dir / 'pynest/examples',
     # path where to save gallery generated examples
     'gallery_dirs': doc_build_dir / 'auto_examples',
     # 'backreferences_dir': False
     'plot_gallery': 'False'
}

# General information about the project.
project = u'NEST simulator user documentation'
copyright = u'2004, nest-simulator'
author = u'nest-simulator'


# The version info for the project you're documenting, acts as replacement for
# |version| and |release|, also used in various other places throughout the
# built documents.
#
# The short X.Y version.
version = '3.0'
# The full version, including alpha/beta/rc tagss
release = '3.0'
# The language for content autogenerated by Sphinx. Refer to documentation
# for a list of supported languages.
#
# This is also used if you do content translation via gettext catalogs.
# Usually you set "language" from the command line for these cases.
language = None

# List of patterns, relative to source directory, that match files and
# directories to ignore when looking for source files.
# This patterns also effect to html_static_path and html_extra_path
exclude_patterns = ['Thumbs.db', '.DS_Store', 'nest_by_example', 'README.md']

# The name of the Pygments (syntax highlighting) style to use.
pygments_style = 'manni'

# If true, `todo` and `todoList` produce output, else they produce nothing.
todo_include_todos = False

# add numbered figure link
numfig = True

numfig_secnum_depth = (2)
numfig_format = {'figure': 'Figure %s', 'table': 'Table %s',
                 'code-block': 'Code Block %s'}
# -- Options for HTML output ----------------------------------------------

# The theme to use for HTML and HTML Help pages.  See the documentation for
# a list of builtin themes.
#
html_theme = 'sphinx_rtd_theme'
html_logo = str(doc_build_dir / 'static/img/nest_logo.png')
html_theme_options = {'logo_only': True,
                      'display_version': True}

# Theme options are theme-specific and customize the look and feel of a theme
# further.  For a list of options available for each theme, see the
# documentation.
#
# html_theme_options = {}

# Add any paths that contain custom static files (such as style sheets) here,
# relative to this directory. They are copied after the builtin static files,
# so a file named "default.css" will overwrite the builtin "default.css".
html_static_path = [str(doc_build_dir / 'static')]

rst_prolog = ".. warning:: \n   This version of the documentation is NOT an official release. \
             You are looking at 'latest', which is in active and ongoing development. \
             You can change versions on the bottom left of the screen."
rst_epilog = ""
# -- Options for HTMLHelp output ------------------------------------------

# Output file base name for HTML help builder.
htmlhelp_basename = 'NESTsimulatordoc'

html_show_sphinx = False
html_show_copyright = False

# This way works for ReadTheDocs
# With this local 'make html' is broken!
github_doc_root = ''

intersphinx_mapping = {
    'python': ('https://docs.python.org/3', None),
    'nestml': ('https://nestml.readthedocs.io/en/latest/', None),
    'pynn': ('http://neuralensemble.org/docs/PyNN/', None),
    'elephant': ('https://elephant.readthedocs.io/en/latest/', None),
    'desktop': ('https://nest-desktop.readthedocs.io/en/latest/', None),
    'neuromorph': ('https://electronicvisions.github.io/hbp-sp9-guidebook/', None),
    'arbor': ('https://arbor.readthedocs.io/en/latest/', None),
    'tvb': ('http://docs.thevirtualbrain.org/', None),
    'extmod': ('https://nest-extension-module.readthedocs.io/en/latest/', None),
}

from doc.extractor_userdocs import ExtractUserDocs, relative_glob  # noqa


def config_inited_handler(app, config):
    ExtractUserDocs(
        listoffiles=relative_glob("models/*.h", "nestkernel/*.h", basedir=source_dir),
        basedir=source_dir,
        outdir=str(doc_build_dir / "models")
    )


nitpick_ignore = [('py:class', 'None'),
                  ('py:class', 'optional'),
                  ('py:class', 's'),
                  ('cpp:identifier', 'CommonSynapseProperties'),
                  ('cpp:identifier', 'Connection<targetidentifierT>'),
                  ('cpp:identifier', 'ArchivingNode'),
                  ('cpp:identifier', 'DeviceNode'),
                  ('cpp:identifier', 'Node'),
                  ('cpp:identifier', 'ClopathArchivingNode'),
                  ('cpp:identifier', 'MessageHandler'),
                  ('cpp:identifer', 'CommonPropertiesHomW')]


def setup(app):
    app.add_css_file('css/custom.css')
    app.add_css_file('css/pygments.css')
    app.add_js_file("js/copybutton.js")
    app.add_js_file("js/custom.js")

    # for events see
    # https://www.sphinx-doc.org/en/master/extdev/appapi.html#sphinx-core-events
    app.connect('config-inited', config_inited_handler)

# -- Options for LaTeX output ---------------------------------------------


latex_elements = {
    # The paper size ('letterpaper' or 'a4paper').
    #
    # 'papersize': 'letterpaper',

    # The font size ('10pt', '11pt' or '12pt').
    #
    # 'pointsize': '10pt',

    # Additional stuff for the LaTeX preamble.
    #
    # 'preamble': '',

    # Latex figure (float) alignment
    #
    # 'figure_align': 'htbp',
}

# Grouping the document tree into LaTeX files. List of tuples
# (source start file, target name, title,
#  author, documentclass [howto, manual, or own class]).
latex_documents = [
    (master_doc, 'NESTsimulator.tex', u'NEST Simulator Documentation',
     u'NEST Developer Community', 'manual'),
]


# -- Options for manual page output ---------------------------------------

# One entry per manual page. List of tuples
# (source start file, name, description, authors, manual section).
man_pages = [
    (master_doc, 'nestsimulator', u'NEST simulator Documentation',
     [author], 1)
]


# -- Options for Texinfo output -------------------------------------------

# Grouping the document tree into Texinfo files. List of tuples
# (source start file, target name, title, author,
#  dir menu entry, description, category)
texinfo_documents = [
    (master_doc, 'NESTsimulator', u'NEST simulator Documentation',
     author, 'NESTsimulator', 'One line description of project.',
     'Miscellaneous'),
]


def copy_example_file(src):
    copyfile(src, doc_build_dir / "examples" / src.parts[-1])


def copy_acknowledgments_file(src):
    copyfile(src, doc_build_dir / src.parts[-1])


# -- Copy Acknowledgments file ----------------------------
copy_acknowledgments_file(source_dir / "ACKNOWLEDGMENTS.md")

# -- Copy documentation for Microcircuit Model ----------------------------
copy_example_file(source_dir / "pynest/examples/Potjans_2014/box_plot.png")
copy_example_file(source_dir / "pynest/examples/Potjans_2014/raster_plot.png")
copy_example_file(source_dir / "pynest/examples/Potjans_2014/microcircuit.png")
copy_example_file(source_dir / "pynest/examples/Potjans_2014/README.rst")<|MERGE_RESOLUTION|>--- conflicted
+++ resolved
@@ -91,11 +91,8 @@
     'sphinx.ext.mathjax',
     'sphinx_tabs.tabs',
     'nbsphinx',
-<<<<<<< HEAD
+    'sphinx_rtd_theme',
     'HoverXTooltip'
-=======
-    'sphinx_rtd_theme'
->>>>>>> bffbca82
 ]
 
 mathjax_path = "https://cdnjs.cloudflare.com/ajax/libs/mathjax/2.7.4/MathJax.js?config=TeX-AMS-MML_HTMLorMML"  # noqa
