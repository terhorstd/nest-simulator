--- conflicted
+++ resolved
@@ -232,10 +232,7 @@
     // record sender and time information; in accumulator mode only for first
     // Reply in slice
     if ( not device_.to_accumulator() || V_.new_request_ )
-<<<<<<< HEAD
-=======
-    {
->>>>>>> 3eac8e6f
+    {
       device_.record_event( reply, false ); // false: more data to come
     }
 
