--- conflicted
+++ resolved
@@ -298,13 +298,6 @@
 void
 nest::iaf_psc_alpha_ps::update( Time const& origin, const long from, const long to )
 {
-<<<<<<< HEAD
-  assert( to >= 0 );
-  assert( static_cast< long >( from ) < kernel().connection_manager.get_min_delay() );
-  assert( from < to );
-
-=======
->>>>>>> 2ab766fd
   // at start of slice, tell input queue to prepare for delivery
   if ( from == 0 )
   {
