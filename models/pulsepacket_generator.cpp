--- conflicted
+++ resolved
@@ -185,10 +185,7 @@
 
   if ( ( V_.start_center_idx_ == P_.pulse_times_.size()
          && B_.spiketimes_.empty() ) || ( not device_.is_active( T ) ) )
-<<<<<<< HEAD
-=======
-  {
->>>>>>> 3eac8e6f
+  {
     return; // nothing left to do
   }
 
@@ -234,13 +231,8 @@
 
   // Since we have an ordered list of spiketimes,
   // we can compute the histogram on the fly.
-<<<<<<< HEAD
-  while (
-    not B_.spiketimes_.empty() && B_.spiketimes_.front() < ( T.get_steps() + to ) )
-=======
   while ( not B_.spiketimes_.empty()
     && B_.spiketimes_.front() < ( T.get_steps() + to ) )
->>>>>>> 3eac8e6f
   {
     n_spikes++;
     long prev_spike = B_.spiketimes_.front();
