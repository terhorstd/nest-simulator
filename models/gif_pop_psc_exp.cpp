--- conflicted
+++ resolved
@@ -479,7 +479,7 @@
   }
   if ( k * V_.h_ <= P_.t_ref_ )
   {
-    k = static_cast< int >( P_.t_ref_ / V_.h_ ) + 1;
+    k = ( int ) ( P_.t_ref_ / V_.h_ ) + 1;
   }
   return k;
 }
@@ -488,12 +488,6 @@
 void
 nest::gif_pop_psc_exp::update( Time const& origin, const long from, const long to )
 {
-<<<<<<< HEAD
-  assert( to >= 0 and static_cast< delay >( from ) < kernel().connection_manager.get_min_delay() );
-  assert( from < to );
-
-=======
->>>>>>> b9514cce
   for ( long lag = from; lag < to; ++lag )
   {
     // main update routine, see Fig. 11 of [1]
