/*
 *  gif_pop_psc_exp.cpp
 *
 *  This file is part of NEST.
 *
 *  Copyright (C) 2004 The NEST Initiative
 *
 *  NEST is free software: you can redistribute it and/or modify
 *  it under the terms of the GNU General Public License as published by
 *  the Free Software Foundation, either version 2 of the License, or
 *  (at your option) any later version.
 *
 *  NEST is distributed in the hope that it will be useful,
 *  but WITHOUT ANY WARRANTY; without even the implied warranty of
 *  MERCHANTABILITY or FITNESS FOR A PARTICULAR PURPOSE.  See the
 *  GNU General Public License for more details.
 *
 *  You should have received a copy of the GNU General Public License
 *  along with NEST.  If not, see <http://www.gnu.org/licenses/>.
 *
 */

/* Point process population model with exponential postsynaptic currents and
 * adaptation */

/* [1]: Line numbers in comments refer to the algorithm pseudocode in
        Figures 11 and 12 of the paper
        Schwalger T, Deger M, Gerstner W (2017)
        Towards a theory of cortical columns: From spiking neurons to
        interacting neural populations of finite size.
        PLoS Comput Biol 13(4): e1005507.
        https://doi.org/10.1371/journal.pcbi.1005507 */

#include "gif_pop_psc_exp.h"
#include "universal_data_logger_impl.h"
#include "compose.hpp"

// Includes from libnestutil:
#include "dict_util.h"


#ifdef HAVE_GSL

namespace nest
{
/* ----------------------------------------------------------------
 * Recordables map
 * ---------------------------------------------------------------- */

RecordablesMap< gif_pop_psc_exp > gif_pop_psc_exp::recordablesMap_;

// Override the create() method with one call to RecordablesMap::insert_()
// for each quantity to be recorded.
template <>
void
RecordablesMap< gif_pop_psc_exp >::create()
{
  // use standard names whereever you can for consistency!
  insert_( names::V_m, &gif_pop_psc_exp::get_V_m_ );
  insert_( names::n_events, &gif_pop_psc_exp::get_n_events_ );
  insert_( names::E_sfa, &gif_pop_psc_exp::get_E_sfa_ );
  insert_( names::mean, &gif_pop_psc_exp::get_mean_ );
  insert_( names::I_syn_ex, &gif_pop_psc_exp::get_I_syn_ex_ );
  insert_( names::I_syn_in, &gif_pop_psc_exp::get_I_syn_in_ );
}

/* ----------------------------------------------------------------
 * Default constructors defining default parameters and state
 * ---------------------------------------------------------------- */

nest::gif_pop_psc_exp::Parameters_::Parameters_()
  : N_( 100 )          // 1
  , tau_m_( 20. )      // ms
  , c_m_( 250. )       // pF
  , t_ref_( 4. )       // ms
  , lambda_0_( 10. )   // 1/s
  , Delta_V_( 2. )     // mV
  , len_kernel_( -1 )  // time steps
  , I_e_( 0. )         // pA
  , V_reset_( 0. )     // mV
  , V_T_star_( 15. )   // mV
  , E_L_( 0. )         // mV
  , tau_syn_ex_( 3.0 ) // ms
  , tau_syn_in_( 6.0 ) // ms
  , BinoRand_( true )  // bool
{
  tau_sfa_.clear();
  q_sfa_.clear();
  tau_sfa_.push_back( 300.0 ); // ms
  q_sfa_.push_back( 0.5 );     // mV
}

nest::gif_pop_psc_exp::State_::State_()
  : y0_( 0.0 )
  , I_syn_ex_( 0.0 )
  , I_syn_in_( 0.0 )
  , V_m_( 0.0 )
  , n_expect_( 0.0 )
  , theta_hat_( 0.0 ) // initialization value has no effect for theta_hat_
  , n_spikes_( 0 )
  , initialized_( false )
{
}

/* ----------------------------------------------------------------
 * Parameter and state extractions and manipulation functions
 * ---------------------------------------------------------------- */

void
nest::gif_pop_psc_exp::Parameters_::get( DictionaryDatum& d ) const
{
  def< long >( d, names::N, N_ );
  def< double >( d, names::tau_m, tau_m_ );
  def< double >( d, names::C_m, c_m_ );
  def< double >( d, names::lambda_0, lambda_0_ );
  def< double >( d, names::Delta_V, Delta_V_ );
  def< long >( d, names::len_kernel, len_kernel_ );
  def< double >( d, names::I_e, I_e_ );
  def< double >( d, names::V_reset, V_reset_ );
  def< double >( d, names::V_T_star, V_T_star_ );
  def< double >( d, names::E_L, E_L_ );
  def< double >( d, names::t_ref, t_ref_ );
  def< double >( d, names::tau_syn_ex, tau_syn_ex_ );
  def< double >( d, names::tau_syn_in, tau_syn_in_ );
  def< bool >( d, "BinoRand", BinoRand_ );

  ArrayDatum tau_sfa_list_ad( tau_sfa_ );
  def< ArrayDatum >( d, names::tau_sfa, tau_sfa_list_ad );

  ArrayDatum q_sfa_list_ad( q_sfa_ );
  def< ArrayDatum >( d, names::q_sfa, q_sfa_list_ad );
}

void
nest::gif_pop_psc_exp::Parameters_::set( const DictionaryDatum& d, Node* node )
{
  updateValueParam< long >( d, names::N, N_, node );
  updateValueParam< double >( d, names::tau_m, tau_m_, node );
  updateValueParam< double >( d, names::C_m, c_m_, node );
  updateValueParam< double >( d, names::lambda_0, lambda_0_, node );
  updateValueParam< double >( d, names::Delta_V, Delta_V_, node );
  updateValueParam< long >( d, names::len_kernel, len_kernel_, node );
  updateValueParam< double >( d, names::I_e, I_e_, node );
  updateValueParam< double >( d, names::V_reset, V_reset_, node );
  updateValueParam< double >( d, names::V_T_star, V_T_star_, node );
  updateValueParam< double >( d, names::E_L, E_L_, node );
  updateValueParam< double >( d, names::t_ref, t_ref_, node );
  updateValueParam< double >( d, names::tau_syn_ex, tau_syn_ex_, node );
  updateValueParam< double >( d, names::tau_syn_in, tau_syn_in_, node );
  updateValueParam< bool >( d, "BinoRand", BinoRand_, node );

  updateValue< std::vector< double > >( d, names::tau_sfa, tau_sfa_ );
  updateValue< std::vector< double > >( d, names::q_sfa, q_sfa_ );


  if ( tau_sfa_.size() != q_sfa_.size() )
  {
    throw BadProperty( String::compose(
      "'tau_sfa' and 'q_sfa' need to have the same dimension.\nSize of "
      "tau_sfa: %1\nSize of q_sfa: %2",
      tau_sfa_.size(),
      q_sfa_.size() ) );
  }

  if ( c_m_ <= 0 )
  {
    throw BadProperty( "Capacitance must be strictly positive." );
  }

  if ( tau_m_ <= 0 )
  {
    throw BadProperty( "The membrane time constants must be strictly positive." );
  }

  if ( tau_syn_ex_ <= 0 or tau_syn_in_ <= 0 )
  {
    throw BadProperty( "The synaptic time constants must be strictly positive." );
  }

  for ( size_t i = 0; i < tau_sfa_.size(); ++i )
  {
    if ( tau_sfa_[ i ] <= 0 )
    {
      throw BadProperty( "All time constants must be strictly positive." );
    }
  }

  if ( N_ <= 0 )
  {
    throw BadProperty( "Number of neurons must be positive." );
  }

  if ( lambda_0_ < 0 )
  {
    throw BadProperty( "lambda_0 must be positive." );
  }

  if ( Delta_V_ <= 0 )
  {
    throw BadProperty( "Delta_V must be strictly positive." );
  }

  if ( t_ref_ < 0 )
  {
    throw BadProperty( "Absolute refractory period cannot be negative." );
  }
}

void
nest::gif_pop_psc_exp::State_::get( DictionaryDatum& d, const Parameters_& ) const
{
  def< double >( d, names::V_m, V_m_ );         // Filtered version of input
  def< long >( d, names::n_events, n_spikes_ ); // Number of generated spikes
  def< double >( d, names::E_sfa, theta_hat_ ); // Adaptive threshold potential
  def< double >( d, names::mean, n_expect_ );
  def< double >( d, names::I_syn_ex, I_syn_ex_ );
  def< double >( d, names::I_syn_in, I_syn_in_ );
}

void
nest::gif_pop_psc_exp::State_::set( const DictionaryDatum& d, const Parameters_&, Node* node )
{
  updateValueParam< double >( d, names::V_m, V_m_, node );
  updateValueParam< double >( d, names::I_syn_ex, I_syn_ex_, node );
  updateValueParam< double >( d, names::I_syn_in, I_syn_in_, node );
  initialized_ = false; // vectors of the state should be initialized with new parameter set.
}

nest::gif_pop_psc_exp::Buffers_::Buffers_( gif_pop_psc_exp& n )
  : logger_( n )
{
}

nest::gif_pop_psc_exp::Buffers_::Buffers_( const Buffers_&, gif_pop_psc_exp& n )
  : logger_( n )
{
}

/* ----------------------------------------------------------------
 * Default and copy constructor for node
 * ---------------------------------------------------------------- */

nest::gif_pop_psc_exp::gif_pop_psc_exp()
  : Node()
  , P_()
  , S_()
  , B_( *this )
{
  recordablesMap_.create();
}

nest::gif_pop_psc_exp::gif_pop_psc_exp( const gif_pop_psc_exp& n )
  : Node( n )
  , P_( n.P_ )
  , S_( n.S_ )
  , B_( n.B_, *this )
{
}

/* ----------------------------------------------------------------
 * Node initialization functions
 * ---------------------------------------------------------------- */

void
nest::gif_pop_psc_exp::init_state_( const Node& proto )
{
  const gif_pop_psc_exp& pr = downcast< gif_pop_psc_exp >( proto );
  S_ = pr.S_;
}

void
nest::gif_pop_psc_exp::init_buffers_()
{
  B_.ex_spikes_.clear(); //!< includes resize
  B_.in_spikes_.clear();
  B_.currents_.clear();
  B_.logger_.reset();
}


void
nest::gif_pop_psc_exp::calibrate()
{
  if ( P_.tau_sfa_.size() == 0 )
  {
    throw BadProperty( "Time constant array should not be empty. " );
  }

  if ( P_.q_sfa_.size() == 0 )
  {
    throw BadProperty( "Adaptation value array should not be empty. " );
  }

  B_.logger_.init();

  V_.h_ = Time::get_resolution().get_ms();
  V_.rng_ = get_vp_specific_rng( get_thread() );
  V_.min_double_ = std::numeric_limits< double >::min();
  V_.R_ = P_.tau_m_ / P_.c_m_; // membrane resistance

  // membrane integration constants
  V_.P22_ = std::exp( -V_.h_ / P_.tau_m_ );
  V_.P20_ = P_.tau_m_ / P_.c_m_ * ( 1 - V_.P22_ );

  // constants needed for integrating exponential pscs
  V_.P11_ex_ = std::exp( -V_.h_ / P_.tau_syn_ex_ );
  V_.P11_in_ = std::exp( -V_.h_ / P_.tau_syn_in_ );

  // initializing internal state
  if ( not S_.initialized_ )
  {
    // relaxation time of refractory kernel. This sets the length of the spike
    // history buffer n_ and other internal variables.

    if ( P_.len_kernel_ < 1 )
    {
      // a value smaller than one signals that the kernel length is to be
      // automatically chosen based on the remaining parameters.
      P_.len_kernel_ = get_history_size();
    }

    V_.k_ref_ = Time( Time::ms( ( P_.t_ref_ ) ) ).get_steps();

    // initialize state variables
    V_.lambda_free_ = 0.;
    V_.n_.clear();
    V_.m_.clear();
    V_.v_.clear();
    V_.u_.clear();
    V_.lambda_.clear();
    V_.theta_.clear();
    V_.theta_tld_.clear();

    // Procedure InitPopulations, see Fig. 11 of [1]
    for ( int k = 0; k < P_.len_kernel_; ++k )
    {
      V_.n_.push_back( 0 );      // line 3 of [1]
      V_.m_.push_back( 0 );      // line 3 of [1]
      V_.v_.push_back( 0 );      // line 3 of [1]
      V_.u_.push_back( 0 );      // line 3 of [1]
      V_.lambda_.push_back( 0 ); // line 3 of [1]

      const double theta_tmp = adaptation_kernel( P_.len_kernel_ - k );
      V_.theta_.push_back( theta_tmp ); // line 4 of [1]
      V_.theta_tld_.push_back(
        P_.Delta_V_ * ( 1. - std::exp( -theta_tmp / P_.Delta_V_ ) ) / static_cast< double >( P_.N_ ) ); // line 5 of [1]
    }

    V_.n_[ P_.len_kernel_ - 1 ] = static_cast< double >( P_.N_ ); // InitPopulations, line 7 of [1]
    V_.m_[ P_.len_kernel_ - 1 ] = static_cast< double >( P_.N_ ); // InitPopulations, line 7 of [1]

    // InitPopulations, line 8 of [1]
    V_.x_ = 0.;
    V_.z_ = 0.;
    V_.k0_ = 0; // rotating index has to start at 0

    // lines 9-10 of [1]: Variables y (and h) are initialized with other State
    // variables.

    // initialize adaptation variables
    V_.g_.clear();
    V_.Q30_.clear();
    V_.Q30K_.clear();

    for ( size_t k = 0; k < P_.tau_sfa_.size(); ++k )
    {
      // multiply by tau_sfa here because [1] defines J as product
      // of J and tau_sfa.
      V_.Q30K_.push_back( P_.q_sfa_[ k ] * P_.tau_sfa_[ k ] * std::exp( -V_.h_ * P_.len_kernel_ / P_.tau_sfa_[ k ] ) );
      V_.Q30_.push_back( std::exp( -V_.h_ / P_.tau_sfa_[ k ] ) );
      V_.g_.push_back( 0.0 );
    }

    S_.initialized_ = true;
  }
}

/* ----------------------------------------------------------------
 * Update and spike handling functions
 */


inline double
nest::gif_pop_psc_exp::escrate( const double x )
{
  return P_.lambda_0_ * std::exp( x / P_.Delta_V_ );
}


inline long
nest::gif_pop_psc_exp::draw_poisson( const double n_expect_ )
{
  // Draw Poisson random number of spikes
  // If n_expect_ is too large, the random numbers might get bad. So we use
  // N_ in case of excessive rates.
  long n_t_;
  if ( n_expect_ > P_.N_ )
  {
    n_t_ = P_.N_;
  }
  else if ( n_expect_ > V_.min_double_ )
  {
    // if the probability of any spike at all (1-exp(-lambda)) is
    // indistinguishable from that of one spike (lambda * exp(-lambda)),
    // we draw a Bernoulli random number instead of Poisson.
    if ( 1. - ( n_expect_ + 1. ) * std::exp( -n_expect_ ) > V_.min_double_ )
    {
      poisson_distribution::param_type param( n_expect_ );
<<<<<<< HEAD
      n_t_ = V_.poisson_dist_( V_.rng_ );
=======
      n_t_ = V_.poisson_dist_( V_.rng_, param );
>>>>>>> 0ec069bd
    }
    else
    {
      n_t_ = static_cast< long >( V_.rng_->drand() < n_expect_ );
    }

    // in case the number of spikes exceeds N, we clip it to prevent
    // runaway activity
    if ( n_t_ > P_.N_ )
    {
      n_t_ = P_.N_;
    }
    // in case the number of spikes is negative, we clip it to
    // prevent problems downstream. This should not happen.
    if ( n_t_ < 0 )
    {
      n_t_ = 0;
    }
  }
  else
  {
    n_t_ = 0;
  }
  return n_t_;
}


inline long
nest::gif_pop_psc_exp::draw_binomial( const double n_expect_ )
{
  double p_bino_ = n_expect_ / P_.N_;
  if ( p_bino_ >= 1. )
  {
    return P_.N_;
  }
  else if ( p_bino_ <= 0. )
  {
    return 0;
  }
  else
  {
    binomial_distribution::param_type param( P_.N_, p_bino_ );
    return V_.bino_dist_( V_.rng_, param );
  }
  return V_.bino_dist_( V_.rng_ );
}


inline double
nest::gif_pop_psc_exp::adaptation_kernel( const int k )
{
  // this function computes the value of the sum of exponentials adaptation
  // kernel at a time lag given by k time steps.
  // See below Eq. (87) of [1]. There is no division by tau here because
  // theta_tmp must be in units voltage just as q_sfa_.
  double theta_tmp = 0.;
  for ( size_t j = 0; j < P_.tau_sfa_.size(); ++j )
  {
    theta_tmp += P_.q_sfa_[ j ] * std::exp( -k * V_.h_ / P_.tau_sfa_[ j ] );
  }
  return theta_tmp;
}


inline int
nest::gif_pop_psc_exp::get_history_size()
{
  // This function automatically determines a suitable history kernel size,
  // see [1], Eq. (86) and Fig 11, Procedure GetHistoryLength.
  double tmax = 20000.; // ms, maximum automatic kernel length

  int k = tmax / V_.h_;
  int kmin = 5 * P_.tau_m_ / V_.h_;
  while ( ( adaptation_kernel( k ) / P_.Delta_V_ < 0.1 ) and ( k > kmin ) )
  {
    k--;
  }
  if ( k * V_.h_ <= P_.t_ref_ )
  {
    k = ( int ) ( P_.t_ref_ / V_.h_ ) + 1;
  }
  return k;
}


void
nest::gif_pop_psc_exp::update( Time const& origin, const long from, const long to )
{
  assert( to >= 0 and ( delay ) from < kernel().connection_manager.get_min_delay() );
  assert( from < to );

  for ( long lag = from; lag < to; ++lag )
  {
    // main update routine, see Fig. 11 of [1]
    double h_tot_;
    // this is the membrane and synapse update method of [1]
    h_tot_ = ( P_.I_e_ + S_.y0_ ) * V_.P20_ + P_.E_L_; // line 6 of [1]

    // get the input spikes from the buffers
    // We are getting spike numbers weighted with synaptic weights here,
    // but [1] uses A(t), which implies division by J, N and dt, which we do
    // not know here (e.g. J is stored externally to the model in NEST).
    // However, these rescalings are undone below,
    // so the quantities used here are equivalent.
    double JNA_ex = B_.ex_spikes_.get_value( lag ) / V_.h_;
    double JNA_in = B_.in_spikes_.get_value( lag ) / V_.h_;

    // rescale inputs to voltage scale used in [1]
    JNA_ex *= P_.tau_syn_ex_ / P_.c_m_;
    JNA_in *= P_.tau_syn_in_ / P_.c_m_;

    // translate synaptic currents into [1]'s definition
    double JNy_ex = S_.I_syn_ex_ / P_.c_m_;
    double JNy_in = S_.I_syn_in_ / P_.c_m_;

    // membrane update (line 10 of [1])
    const double h_ex_tmpvar = ( P_.tau_syn_ex_ * V_.P11_ex_ * ( JNy_ex - JNA_ex )
      - V_.P22_ * ( P_.tau_syn_ex_ * JNy_ex - P_.tau_m_ * JNA_ex ) );
    const double h_in_tmpvar = ( P_.tau_syn_in_ * V_.P11_in_ * ( JNy_in - JNA_in )
      - V_.P22_ * ( P_.tau_syn_in_ * JNy_in - P_.tau_m_ * JNA_in ) );
    const double h_ex = P_.tau_m_ * ( JNA_ex + h_ex_tmpvar / ( P_.tau_syn_ex_ - P_.tau_m_ ) );
    const double h_in = P_.tau_m_ * ( JNA_in + h_in_tmpvar / ( P_.tau_syn_in_ - P_.tau_m_ ) );
    h_tot_ += h_ex + h_in;

    // update EPSCs & IPSCs (line 11 of [1])
    JNy_ex = JNA_ex + ( JNy_ex - JNA_ex ) * V_.P11_ex_;
    JNy_in = JNA_in + ( JNy_in - JNA_in ) * V_.P11_in_;

    // store the updated currents, translated back
    S_.I_syn_ex_ = JNy_ex * P_.c_m_;
    S_.I_syn_in_ = JNy_in * P_.c_m_;

    // Set new input current
    S_.y0_ = B_.currents_.get_value( lag );

    // begin procedure update population, see Fig. 12 of [1]
    double W_ = 0, X_ = 0, Y_ = 0, Z_ = 0; // line 2 of [1]
    S_.theta_hat_ = P_.V_T_star_;          // line 2, initialize theta

    S_.V_m_ = ( S_.V_m_ - P_.E_L_ ) * V_.P22_ + h_tot_; // line 3 of [1]

    // compute free adaptation state
    for ( size_t j = 0; j < P_.tau_sfa_.size(); ++j ) // line 4 of [1]
    {
      const double g_j_tmp = ( 1. - V_.Q30_[ j ] ) * V_.n_[ V_.k0_ ] / ( static_cast< double >( P_.N_ ) * V_.h_ );
      V_.g_[ j ] = V_.g_[ j ] * V_.Q30_[ j ] + g_j_tmp; // line 5 of [1]
      S_.theta_hat_ += V_.Q30K_[ j ] * V_.g_[ j ];      // line 6 of [1]
    }

    // compute free escape rate
    double lambda_tld = escrate( S_.V_m_ - S_.theta_hat_ );                                   // line 8 of [1]
    const double P_free = 1 - std::exp( -0.0005 * ( V_.lambda_free_ + lambda_tld ) * V_.h_ ); // line 9 of [1]
    V_.lambda_free_ = lambda_tld;                                                             // line 10
    S_.theta_hat_ -= V_.n_[ 0 ] * V_.theta_tld_[ 0 ];                                         // line 11

    for ( int k_marked = 0; k_marked < P_.len_kernel_; ++k_marked )
    {
      X_ += V_.m_[ k_marked ]; // line 12 of [1]
    }

    // use a local theta_hat to reserve S_.theta_hat_ for the free threshold,
    // which is a recordable
    double theta_hat_ = S_.theta_hat_;

    // line 13 of [1]
    for ( int k_marked = 0; k_marked < P_.len_kernel_ - V_.k_ref_; ++k_marked )
    {
      int k = ( V_.k0_ + k_marked ) % P_.len_kernel_;           // line 14 of [1]
      const double theta = V_.theta_[ k_marked ] + theta_hat_;  // line 15
      theta_hat_ += V_.n_[ k ] * V_.theta_tld_[ k_marked ];     // line 16
      V_.u_[ k ] = ( V_.u_[ k ] - P_.E_L_ ) * V_.P22_ + h_tot_; // line 17
      lambda_tld = escrate( V_.u_[ k ] - theta );               // line 18
      double P_lambda_ = 0.0005 * ( lambda_tld + V_.lambda_[ k ] ) * V_.h_;
      if ( P_lambda_ > 0.01 )
      {
        P_lambda_ = 1. - std::exp( -P_lambda_ ); // line 20 of [1]
      }
      V_.lambda_[ k ] = lambda_tld; // line 21 of [1]
      Y_ += P_lambda_ * V_.v_[ k ]; // line 22
      Z_ += V_.v_[ k ];             // line 23
      W_ += P_lambda_ * V_.m_[ k ]; // line 24

      const double ompl = ( 1. - P_lambda_ );
      V_.v_[ k ] = ompl * ompl * V_.v_[ k ] + P_lambda_ * V_.m_[ k ];
      V_.m_[ k ] = ompl * V_.m_[ k ]; // line 26 of [1]
    }                                 // line 27 of [1]

    double P_Lambda_;
    if ( ( Z_ + V_.z_ ) > 0.0 )
    {
      P_Lambda_ = ( Y_ + P_free * V_.z_ ) / ( Z_ + V_.z_ ); // line 28 of [1]
    }
    else
    {
      P_Lambda_ = 0.0;
    }

    // finally compute expected number of spikes and draw a random number
    S_.n_expect_ = W_ + P_free * V_.x_ + P_Lambda_ * ( P_.N_ - X_ - V_.x_ ); // line 29
    if ( P_.BinoRand_ )
    {
      S_.n_spikes_ = draw_binomial( S_.n_expect_ );
    }
    else
    {
      S_.n_spikes_ = draw_poisson( S_.n_expect_ );
    }

    // line 31 of [1]: update z
    const double ompf = ( 1 - P_free );
    V_.z_ = ompf * ompf * V_.z_ + V_.x_ * P_free + V_.v_[ V_.k0_ ];
    // line 32 of [1]: update x
    V_.x_ = V_.x_ * ompf + V_.m_[ V_.k0_ ];

    V_.n_[ V_.k0_ ] = S_.n_spikes_; // line 33 of [1]
    V_.m_[ V_.k0_ ] = S_.n_spikes_; // line 33
    V_.v_[ V_.k0_ ] = 0;            // line 34
    V_.u_[ V_.k0_ ] = P_.V_reset_;  // line 35
    V_.lambda_[ V_.k0_ ] = 0.;      // line 36

    // end procedure update population

    // back in Fig 11 of [1], main update procedure

    // shift rotating index
    V_.k0_ = ( V_.k0_ + 1 ) % P_.len_kernel_; // line 17 of [1]

    // end of main update routine, Fig. 11

    // Voltage logging
    B_.logger_.record_data( origin.get_steps() + lag );

    // test if S_.n_spikes_>0, generate spike and send
    // this number as the multiplicity parameter
    if ( S_.n_spikes_ > 0 ) // Are there any spikes?
    {
      SpikeEvent* se;
      se = new SpikeEvent;
      se->set_multiplicity( S_.n_spikes_ );
      kernel().event_delivery_manager.send( *this, *se, lag );
    }
  }
}

void
gif_pop_psc_exp::handle( SpikeEvent& e )
{
  assert( e.get_delay_steps() > 0 );

  const double s = e.get_weight() * e.get_multiplicity();

  if ( s > 0.0 )
  {
    B_.ex_spikes_.add_value( e.get_rel_delivery_steps( kernel().simulation_manager.get_slice_origin() ), s );
  }
  else
  {
    B_.in_spikes_.add_value( e.get_rel_delivery_steps( kernel().simulation_manager.get_slice_origin() ), s );
  }
}

void
nest::gif_pop_psc_exp::handle( CurrentEvent& e )
{
  assert( e.get_delay_steps() > 0 );

  const double c = e.get_current();
  const double w = e.get_weight();

  // Add weighted current; HEP 2002-10-04
  B_.currents_.add_value( e.get_rel_delivery_steps( kernel().simulation_manager.get_slice_origin() ), w * c );
}

void
nest::gif_pop_psc_exp::handle( DataLoggingRequest& e )
{
  B_.logger_.handle( e );
}

} // namespace

#endif /* HAVE_GSL */<|MERGE_RESOLUTION|>--- conflicted
+++ resolved
@@ -406,11 +406,7 @@
     if ( 1. - ( n_expect_ + 1. ) * std::exp( -n_expect_ ) > V_.min_double_ )
     {
       poisson_distribution::param_type param( n_expect_ );
-<<<<<<< HEAD
-      n_t_ = V_.poisson_dist_( V_.rng_ );
-=======
       n_t_ = V_.poisson_dist_( V_.rng_, param );
->>>>>>> 0ec069bd
     }
     else
     {
