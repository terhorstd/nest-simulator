/*
 *  cm_default.cpp
 *
 *  This file is part of NEST.
 *
 *  Copyright (C) 2004 The NEST Initiative
 *
 *  NEST is free software: you can redistribute it and/or modify
 *  it under the terms of the GNU General Public License as published by
 *  the Free Software Foundation, either version 2 of the License, or
 *  (at your option) any later version.
 *
 *  NEST is distributed in the hope that it will be useful,
 *  but WITHOUT ANY WARRANTY; without even the implied warranty of
 *  MERCHANTABILITY or FITNESS FOR A PARTICULAR PURPOSE.  See the
 *  GNU General Public License for more details.
 *
 *  You should have received a copy of the GNU General Public License
 *  along with NEST.  If not, see <http://www.gnu.org/licenses/>.
 *
 */
#include "cm_default.h"


namespace nest
{

/*
 * For some reason this code block is needed. However, I have found no
 * difference in calling init_recordable_pointers() from the pre_run_hook function,
 * except that an unused-variable warning is generated in the code-checks
 */
template <>
void
DynamicRecordablesMap< cm_default >::create( cm_default& host )
{
  host.init_recordables_pointers_();
}

/* ----------------------------------------------------------------
 * Default and copy constructor for node
 * ---------------------------------------------------------------- */

nest::cm_default::cm_default()
  : ArchivingNode()
  , c_tree_()
  , syn_buffers_( 0 )
  , logger_( *this )
  , V_th_( -55.0 )
{
  recordablesMap_.create( *this );
  recordables_values.resize( 0 );
}

nest::cm_default::cm_default( const cm_default& n )
  : ArchivingNode( n )
  , c_tree_( n.c_tree_ )
  , syn_buffers_( n.syn_buffers_ )
  , logger_( *this )
  , V_th_( n.V_th_ )
{
  recordables_values.resize( 0 );
}

/* ----------------------------------------------------------------
 * Node initialization functions
 * ----------------------------------------------------------------
 */
void
cm_default::get_status( DictionaryDatum& statusdict ) const
{
  def< double >( statusdict, names::V_th, V_th_ );
  ArchivingNode::get_status( statusdict );

  // add all recordables to the status dictionary
  ( *statusdict )[ names::recordables ] = recordablesMap_.get_list();

  // We add a list of dicts with compartment information and
  // a list of dicts with receptor information to the status dictionary
  ArrayDatum compartment_ad;
  ArrayDatum receptor_ad;
  for ( long comp_idx_ = 0; comp_idx_ != c_tree_.get_size(); comp_idx_++ )
  {
    DictionaryDatum dd = DictionaryDatum( new Dictionary );
    Compartment* compartment = c_tree_.get_compartment( comp_idx_ );

    // add compartment info
    def< long >( dd, names::comp_idx, comp_idx_ );
    def< long >( dd, names::parent_idx, compartment->p_index );
    compartment_ad.push_back( dd );

    // add receptor info
    compartment->compartment_currents.add_receptor_info( receptor_ad, compartment->comp_index );
  }
  // add compartment info and receptor info to the status dictionary
  def< ArrayDatum >( statusdict, names::compartments, compartment_ad );
  def< ArrayDatum >( statusdict, names::receptors, receptor_ad );
}

void
nest::cm_default::set_status( const DictionaryDatum& statusdict )
{
  updateValue< double >( statusdict, names::V_th, V_th_ );
  ArchivingNode::set_status( statusdict );

  /**
   * Add a compartment (or compartments) to the tree, so that the new compartment
   * has the compartment specified by "parent_idx" as parent. The parent
   * has to be in the tree, otherwise an error will be raised.  We add either a
   * single compartment or multiple compartments, depending on wether the
   * entry was a list of dicts or a single dict
   */
  const auto add_compartments_list_or_dict = [ this, statusdict ]( const Name name )
  {
    Datum* dat = ( *statusdict )[ name ].datum();
    ArrayDatum* ad = dynamic_cast< ArrayDatum* >( dat );
    DictionaryDatum* dd = dynamic_cast< DictionaryDatum* >( dat );
<<<<<<< HEAD
    if ( ad != nullptr )
=======

    if ( ad )
>>>>>>> 29cb53e5
    {
      // A list of compartments is provided, we add them all to the tree
      for ( Token* tt = ( *ad ).begin(); tt != ( *ad ).end(); ++tt )
      {
        // cast the Datum pointer stored within token dynamically to a
        // DictionaryDatum pointer
        add_compartment_( *dynamic_cast< DictionaryDatum* >( tt->datum() ) );
      }
    }
    else if ( dd )
    {
      // A single compartment is provided, we add add it to the tree
      add_compartment_( *dd );
    }
    else
    {
      throw BadProperty(
        "\'compartments\' entry could not be identified, provide "
        "list of parameter dicts for multiple compartments" );
    }
  };

  /**
   * Add a receptor (or receptors) to the tree, so that the new receptor
   * targets the compartment specified by "comp_idx". The compartment
   * has to be in the tree, otherwise an error will be raised.  We add either a
   * single receptor or multiple receptors, depending on wether the
   * entry was a list of dicts or a single dict
   */
  const auto add_receptors_list_or_dict = [ this, statusdict ]( const Name name )
  {
    Datum* dat = ( *statusdict )[ name ].datum();
    ArrayDatum* ad = dynamic_cast< ArrayDatum* >( dat );
    DictionaryDatum* dd = dynamic_cast< DictionaryDatum* >( dat );

    if ( ad )
    {
      for ( Token* tt = ( *ad ).begin(); tt != ( *ad ).end(); ++tt )
      {
        // cast the Datum pointer stored within token dynamically to a
        // DictionaryDatum pointer
        add_receptor_( *dynamic_cast< DictionaryDatum* >( tt->datum() ) );
      }
    }
    else if ( dd )
    {
      add_receptor_( *dd );
    }
    else
    {
      throw BadProperty(
        "\'receptors\' entry could not be identified, provide "
        "list of parameter dicts for multiple receptors" );
    }
  };

  if ( statusdict->known( names::compartments ) )
  {
    // Compartments can only be set on a newly created compartment model.
    // To add additional compartments, add_compartments should be used.
    if ( c_tree_.get_size() > 0 )
    {
      throw BadProperty( "\'compartments\' is already defined for this model" );
    }
    add_compartments_list_or_dict( names::compartments );
  }

  if ( statusdict->known( names::add_compartments ) )
  {
    add_compartments_list_or_dict( names::add_compartments );
  }

  if ( statusdict->known( names::receptors ) )
  {
    // Receptors can only be set on a newly created compartment model.
    // To add additional receptors, add_receptors should be used.
    if ( syn_buffers_.size() > 0 )
    {
      throw BadProperty( "\'receptors\' is already defined for this model" );
    }
    add_receptors_list_or_dict( names::receptors );
  }
  if ( statusdict->known( names::add_receptors ) )
  {
    add_receptors_list_or_dict( names::add_receptors );
  }

  /**
   * we need to initialize the recordables pointers to guarantee that the
   * recordables of the new compartments and/or receptors will be in the
   * recordables map
   */
  init_recordables_pointers_();
}
void
nest::cm_default::add_compartment_( DictionaryDatum& dd )
{
  if ( dd->known( names::params ) )
  {
    c_tree_.add_compartment(
      getValue< long >( dd, names::parent_idx ), getValue< DictionaryDatum >( dd, names::params ) );
  }
  else
  {
    c_tree_.add_compartment( getValue< long >( dd, names::parent_idx ) );
  }
}
void
nest::cm_default::add_receptor_( DictionaryDatum& dd )
{
  const long compartment_idx = getValue< long >( dd, names::comp_idx );
  const std::string receptor_type = getValue< std::string >( dd, names::receptor_type );

  // create a ringbuffer to collect spikes for the receptor
  RingBuffer buffer;

  // add the ringbuffer to the global receptor vector
  const size_t syn_idx = syn_buffers_.size();
  syn_buffers_.push_back( buffer );

  // add the receptor to the compartment
  Compartment* compartment = c_tree_.get_compartment( compartment_idx );
  if ( dd->known( names::params ) )
  {
    compartment->compartment_currents.add_synapse(
      receptor_type, syn_idx, getValue< DictionaryDatum >( dd, names::params ) );
  }
  else
  {
    compartment->compartment_currents.add_synapse( receptor_type, syn_idx );
  }
}

void
nest::cm_default::init_recordables_pointers_()
{
  /**
   * Get the map of all recordables (i.e. all state variables of the model):
   * --> keys are state variable names suffixed by the compartment index for
   *     voltage (e.g. "v_comp1") or by the synapse index for receptor currents
   * --> values are pointers to the specific state variables
   */
  std::map< Name, double* > recordables = c_tree_.get_recordables();

  for ( auto rec_it = recordables.begin(); rec_it != recordables.end(); rec_it++ )
  {
    // check if name is already in recordables map
    auto recname_it = find( recordables_names.begin(), recordables_names.end(), rec_it->first );
    if ( recname_it == recordables_names.end() )
    {
      // recordable name is not yet in map, we need to add it
      recordables_names.push_back( rec_it->first );
      recordables_values.push_back( rec_it->second );
      const long rec_idx = recordables_values.size() - 1;
      // add the recordable to the recordable_name -> recordable_index map
      recordablesMap_.insert( rec_it->first, DataAccessFunctor< cm_default >( *this, rec_idx ) );
    }
    else
    {
      // recordable name is in map, we update the pointer to the recordable
      long index = recname_it - recordables_names.begin();
      recordables_values[ index ] = rec_it->second;
    }
  }
}

void
nest::cm_default::pre_run_hook()
{
  logger_.init();

  // initialize the pointers within the compartment tree
  c_tree_.init_pointers();
  // initialize the pointers to the synapse buffers for the receptor currents
  c_tree_.set_syn_buffers( syn_buffers_ );
  // initialize the recordables pointers
  init_recordables_pointers_();

  c_tree_.pre_run_hook();
}

/**
 * Update and spike handling functions
 */
void
nest::cm_default::update( Time const& origin, const long from, const long to )
{
  assert( to >= 0 && ( delay ) from < kernel().connection_manager.get_min_delay() );
  assert( from < to );

  for ( long lag = from; lag < to; ++lag )
  {
    const double v_0_prev = c_tree_.get_root()->v_comp;

    c_tree_.construct_matrix( lag );
    c_tree_.solve_matrix();

    // threshold crossing
    if ( c_tree_.get_root()->v_comp >= V_th_ && v_0_prev < V_th_ )
    {
      set_spiketime( Time::step( origin.get_steps() + lag + 1 ) );

      SpikeEvent se;
      kernel().event_delivery_manager.send( *this, se, lag );
    }

    logger_.record_data( origin.get_steps() + lag );
  }
}

void
nest::cm_default::handle( SpikeEvent& e )
{
  if ( e.get_weight() < 0 )
  {
    throw BadProperty( "Synaptic weights must be positive." );
  }

  assert( e.get_delay_steps() > 0 );
  assert( ( e.get_rport() >= 0 ) && ( ( size_t ) e.get_rport() < syn_buffers_.size() ) );

  syn_buffers_[ e.get_rport() ].add_value(
    e.get_rel_delivery_steps( kernel().simulation_manager.get_slice_origin() ), e.get_weight() * e.get_multiplicity() );
}

void
nest::cm_default::handle( CurrentEvent& e )
{
  assert( e.get_delay_steps() > 0 );

  const double c = e.get_current();
  const double w = e.get_weight();

  Compartment* compartment = c_tree_.get_compartment_opt( e.get_rport() );
  compartment->currents.add_value( e.get_rel_delivery_steps( kernel().simulation_manager.get_slice_origin() ), w * c );
}

void
nest::cm_default::handle( DataLoggingRequest& e )
{
  logger_.handle( e );
}

} // namespace<|MERGE_RESOLUTION|>--- conflicted
+++ resolved
@@ -115,12 +115,8 @@
     Datum* dat = ( *statusdict )[ name ].datum();
     ArrayDatum* ad = dynamic_cast< ArrayDatum* >( dat );
     DictionaryDatum* dd = dynamic_cast< DictionaryDatum* >( dat );
-<<<<<<< HEAD
-    if ( ad != nullptr )
-=======
 
     if ( ad )
->>>>>>> 29cb53e5
     {
       // A list of compartments is provided, we add them all to the tree
       for ( Token* tt = ( *ad ).begin(); tt != ( *ad ).end(); ++tt )
