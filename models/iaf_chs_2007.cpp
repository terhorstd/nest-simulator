--- conflicted
+++ resolved
@@ -118,18 +118,16 @@
   }
   /*
   // TODO: How to handle setting U_noise first and noise later and still make
-  sure they are
-  consistent?
+           sure they are consistent?
   if ( U_noise_ > 0 && noise_.empty() )
-        throw BadProperty("Noise amplitude larger than zero while noise signal
-  is missing.");
-        */
+        throw BadProperty("Noise amplitude larger than zero while noise signal "
+                          "is missing.");
+  */
   if ( U_epsp_ < 0 )
     throw BadProperty( "EPSP cannot be negative." );
 
-  if ( U_reset_ < 0 )
-    throw BadProperty(
-      "Reset potential cannot be negative." ); // sign switched above
+  if ( U_reset_ < 0 ) // sign switched above
+    throw BadProperty( "Reset potential cannot be negative." );
 
   if ( tau_epsp_ <= 0 || tau_reset_ <= 0 )
     throw BadProperty( "All time constants must be strictly positive." );
@@ -238,12 +236,8 @@
   const long_t from,
   const long_t to )
 {
-<<<<<<< HEAD
-  assert( to >= 0
-    && ( delay ) from < kernel().connection_builder_manager.get_min_delay() );
-=======
-  assert( to >= 0 && ( delay ) from < kernel().connection_manager.get_min_delay() );
->>>>>>> fdfed898
+  assert(
+    to >= 0 && ( delay ) from < kernel().connection_manager.get_min_delay() );
   assert( from < to );
 
   // evolve from timestep 'from' to timestep 'to' with steps of h each
