/*
 *  random.cpp
 *
 *  This file is part of NEST.
 *
 *  Copyright (C) 2004 The NEST Initiative
 *
 *  NEST is free software: you can redistribute it and/or modify
 *  it under the terms of the GNU General Public License as published by
 *  the Free Software Foundation, either version 2 of the License, or
 *  (at your option) any later version.
 *
 *  NEST is distributed in the hope that it will be useful,
 *  but WITHOUT ANY WARRANTY; without even the implied warranty of
 *  MERCHANTABILITY or FITNESS FOR A PARTICULAR PURPOSE.  See the
 *  GNU General Public License for more details.
 *
 *  You should have received a copy of the GNU General Public License
 *  along with NEST.  If not, see <http://www.gnu.org/licenses/>.
 *
 */

#include "random.h"

// C++ includes:
#include <cassert>
#include <string>

// Includes from sli:
#include "sliexceptions.h"
#include "tokenarray.h"


librandom::RngDatum
librandom::create_rng( const long seed, const RngFactoryDatum& factory )
{
  return librandom::RngDatum( factory->create( seed ) );
}

librandom::RdvDatum
librandom::create_rdv( const RdvFactoryDatum& factory, const RngDatum& rng )
{
  return librandom::RdvDatum( factory->create( rng ) );
}

void
librandom::set_status( const DictionaryDatum& dict, RdvDatum& rdv )
{
  dict->clear_access_flags();
  rdv->set_status( dict );
  std::string missed;
  if ( not dict->all_accessed( missed ) )
<<<<<<< HEAD
=======
  {
>>>>>>> 3eac8e6f
    throw UnaccessedDictionaryEntry( missed );
  }
}

DictionaryDatum
librandom::get_status( const RdvDatum& rdv )
{
  DictionaryDatum dict( new Dictionary );
  assert( dict.valid() );

  rdv->get_status( dict );

  return dict;
}

void
librandom::seed( const long seed, RngDatum& rng )
{
  rng->seed( seed );
}

unsigned long
librandom::irand( const long N, RngDatum& rng )
{
  return rng->ulrand( N );
}

double
librandom::drand( RngDatum& rng )
{
  return rng->drand();
}

ArrayDatum
librandom::random_array( RdvDatum& rdv, const size_t n )
{
  TokenArray result;
  result.reserve( n );

  if ( rdv->has_ldev() )
  {
    for ( size_t j = 0; j < n; ++j )
    {
      result.push_back( rdv->ldev() );
    }
  }
  else
  {
    for ( size_t j = 0; j < n; ++j )
    {
      result.push_back( ( *rdv )() );
    }
  }

  return ArrayDatum( result );
}

Token
librandom::random( RdvDatum& rdv )
{
  if ( rdv->has_ldev() )
  {
    // returns long
    return Token( rdv->ldev() );
  }
  else
  {
    // returns double
    return Token( ( *rdv )() );
  }
}<|MERGE_RESOLUTION|>--- conflicted
+++ resolved
@@ -50,10 +50,7 @@
   rdv->set_status( dict );
   std::string missed;
   if ( not dict->all_accessed( missed ) )
-<<<<<<< HEAD
-=======
   {
->>>>>>> 3eac8e6f
     throw UnaccessedDictionaryEntry( missed );
   }
 }
