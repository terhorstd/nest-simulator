--- conflicted
+++ resolved
@@ -213,13 +213,8 @@
         # ResetKernel() since parameter setting not thread save for this
         # synapse type
         nest.ResetKernel()
-<<<<<<< HEAD
-        vol = nest.Create("volume_transmitter")
-        nest.SetDefaults("stdp_dopamine_synapse", {"vt": vol.get("global_id")})
-=======
         vt = nest.Create("volume_transmitter")
         nest.SetDefaults("stdp_dopamine_synapse", {"volume_transmitter": vt})
->>>>>>> 1a5838eb
         params = ["c", "n"]
         values = [0.153, 0.365]
         syn_params = {"synapse_model": "stdp_dopamine_synapse"}
@@ -243,13 +238,8 @@
 
         for i, syn in enumerate(syns):
             if syn == "stdp_dopamine_synapse":
-<<<<<<< HEAD
-                vol = nest.Create("volume_transmitter")
-                nest.SetDefaults("stdp_dopamine_synapse", {"vt": vol.get("global_id")})
-=======
                 vt = nest.Create("volume_transmitter")
                 nest.SetDefaults("stdp_dopamine_synapse", {"volume_transmitter": vt})
->>>>>>> 1a5838eb
             syn_params["synapse_model"] = syn
             self.pop1 = nest.Create("iaf_psc_exp_multisynapse", self.N1, {"tau_syn": [0.2, 0.5]})
             self.pop2 = nest.Create("iaf_psc_exp_multisynapse", self.N2, {"tau_syn": [0.2, 0.5]})
@@ -279,13 +269,8 @@
 
         for syn in syns:
             if syn == "stdp_dopamine_synapse":
-<<<<<<< HEAD
-                vol = nest.Create("volume_transmitter")
-                nest.SetDefaults("stdp_dopamine_synapse", {"vt": vol.get("global_id")})
-=======
                 vt = nest.Create("volume_transmitter")
                 nest.SetDefaults("stdp_dopamine_synapse", {"volume_transmitter": vt})
->>>>>>> 1a5838eb
             syn_params["synapse_model"] = syn
             check_synapse(["weight"], [syn_params["weight"]], syn_params, self)
             self.setUp()
@@ -308,13 +293,8 @@
 
         for syn in syns:
             if syn == "stdp_dopamine_synapse":
-<<<<<<< HEAD
-                vol = nest.Create("volume_transmitter")
-                nest.SetDefaults("stdp_dopamine_synapse", {"vt": vol.get("global_id")})
-=======
                 vt = nest.Create("volume_transmitter")
                 nest.SetDefaults("stdp_dopamine_synapse", {"volume_transmitter": vt})
->>>>>>> 1a5838eb
             syn_params["synapse_model"] = syn
             check_synapse(["delay"], [syn_params["delay"]], syn_params, self)
             self.setUp()
