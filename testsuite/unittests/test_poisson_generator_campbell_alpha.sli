--- conflicted
+++ resolved
@@ -58,13 +58,8 @@
     <<
         /tau_m       tauMem
         /tau_syn_ex  tauSyn
-<<<<<<< HEAD
-  /tau_syn_in  tauSyn
-        /E_L         U0
-=======
 	/tau_syn_in  tauSyn
         /E_L         E_L
->>>>>>> 2341e1d7
         /V_th        999. % no firing
         /C_m         1.0  
     >> SetDefaults
