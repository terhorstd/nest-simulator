/*
 *  iaf_psc_delta_canon.cpp
 *
 *  This file is part of NEST.
 *
 *  Copyright (C) 2004 The NEST Initiative
 *
 *  NEST is free software: you can redistribute it and/or modify
 *  it under the terms of the GNU General Public License as published by
 *  the Free Software Foundation, either version 2 of the License, or
 *  (at your option) any later version.
 *
 *  NEST is distributed in the hope that it will be useful,
 *  but WITHOUT ANY WARRANTY; without even the implied warranty of
 *  MERCHANTABILITY or FITNESS FOR A PARTICULAR PURPOSE.  See the
 *  GNU General Public License for more details.
 *
 *  You should have received a copy of the GNU General Public License
 *  along with NEST.  If not, see <http://www.gnu.org/licenses/>.
 *
 */

// iaf_psc_delta_canon is a neuron where the potential jumps on each spike
// arrival.

#include "iaf_psc_delta_canon.h"

// C++ includes:
#include <limits>

// Includes from libnestutil:
#include "numerics.h"

// Includes from nestkernel:
#include "exceptions.h"
#include "kernel_manager.h"
#include "universal_data_logger_impl.h"

// Includes from sli:
#include "dict.h"
#include "dictutils.h"
#include "doubledatum.h"
#include "integerdatum.h"

namespace nest
{
/* ----------------------------------------------------------------
 * Recordables map
 * ---------------------------------------------------------------- */

RecordablesMap< iaf_psc_delta_canon > iaf_psc_delta_canon::recordablesMap_;

/*
 * Override the create() method with one call to RecordablesMap::insert_()
 * for each quantity to be recorded.
 */
template <>
void
RecordablesMap< iaf_psc_delta_canon >::create()
{
  // use standard names whereever you can for consistency!
  insert_( names::V_m, &iaf_psc_delta_canon::get_V_m_ );
}

/* ----------------------------------------------------------------
 * Default constructors defining default parameters and state
 * ---------------------------------------------------------------- */

nest::iaf_psc_delta_canon::Parameters_::Parameters_()
  : tau_m_( 10.0 )                                  // ms
  , c_m_( 250.0 )                                   // pF
  , t_ref_( 2.0 )                                   // ms
  , E_L_( -70.0 )                                   // mV
  , I_e_( 0.0 )                                     // pA
  , U_th_( -55.0 - E_L_ )                           // mV, rel to E_L_
  , U_min_( -std::numeric_limits< double >::max() ) // mV
  , U_reset_( -70.0 - E_L_ )                        // mV, rel to E_L_
{
}

nest::iaf_psc_delta_canon::State_::State_()
  : U_( 0.0 ) //  or U_ = U_reset_;
  , I_( 0. )
  , last_spike_step_( -1 )
  , last_spike_offset_( 0.0 )
  , is_refractory_( false )
  , with_refr_input_( false )
{
}

/* ----------------------------------------------------------------
 * Parameter and state extractions and manipulation functions
 * ---------------------------------------------------------------- */

void
nest::iaf_psc_delta_canon::Parameters_::get( DictionaryDatum& d ) const
{
  def< double >( d, names::E_L, E_L_ );
  def< double >( d, names::I_e, I_e_ );
  def< double >( d, names::V_th, U_th_ + E_L_ );
  def< double >( d, names::V_min, U_min_ + E_L_ );
  def< double >( d, names::V_reset, U_reset_ + E_L_ );
  def< double >( d, names::C_m, c_m_ );
  def< double >( d, names::tau_m, tau_m_ );
  def< double >( d, names::t_ref, t_ref_ );
}

double
nest::iaf_psc_delta_canon::Parameters_::set( const DictionaryDatum& d )
{
  // if E_L_ is changed, we need to adjust all variables defined relative to
  // E_L_
  const double ELold = E_L_;
  updateValue< double >( d, names::E_L, E_L_ );
  const double delta_EL = E_L_ - ELold;

  updateValue< double >( d, names::tau_m, tau_m_ );
  updateValue< double >( d, names::C_m, c_m_ );
  updateValue< double >( d, names::t_ref, t_ref_ );
  updateValue< double >( d, names::I_e, I_e_ );

  if ( updateValue< double >( d, names::V_th, U_th_ ) )
  {
    U_th_ -= E_L_;
  }
  else
  {
    U_th_ -= delta_EL;
  }

  if ( updateValue< double >( d, names::V_min, U_min_ ) )
  {
    U_min_ -= E_L_;
  }
  else
  {
    U_min_ -= delta_EL;
  }

  if ( updateValue< double >( d, names::V_reset, U_reset_ ) )
  {
    U_reset_ -= E_L_;
  }
  else
  {
    U_reset_ -= delta_EL;
  }
  if ( U_reset_ >= U_th_ )
  {
    throw BadProperty( "Reset potential must be smaller than threshold." );
  }
  if ( U_reset_ < U_min_ )
  {
    throw BadProperty(
      "Reset potential must be greater equal minimum potential." );
  }
  if ( c_m_ <= 0 )
  {
    throw BadProperty( "Capacitance must be strictly positive." );
  }

  if ( Time( Time::ms( t_ref_ ) ).get_steps() < 1 )
  {
    throw BadProperty( "Refractory time must be at least one time step." );
  }
  if ( tau_m_ <= 0 )
  {
    throw BadProperty( "All time constants must be strictly positive." );
  }

  return delta_EL;
}

void
nest::iaf_psc_delta_canon::State_::get( DictionaryDatum& d,
  const Parameters_& p ) const
{
  def< double >( d, names::V_m, U_ + p.E_L_ ); // Membrane potential
  def< bool >( d, names::is_refractory, is_refractory_ );
  def< bool >( d, names::refractory_input, with_refr_input_ );
}

void
nest::iaf_psc_delta_canon::State_::set( const DictionaryDatum& d,
  const Parameters_& p,
  double delta_EL )
{
  if ( updateValue< double >( d, names::V_m, U_ ) )
  {
    U_ -= p.E_L_;
  }
  else
  {
    U_ -= delta_EL;
  }
}

nest::iaf_psc_delta_canon::Buffers_::Buffers_( iaf_psc_delta_canon& n )
  : logger_( n )
{
}

nest::iaf_psc_delta_canon::Buffers_::Buffers_( const Buffers_&,
  iaf_psc_delta_canon& n )
  : logger_( n )
{
}

/* ----------------------------------------------------------------
 * Default and copy constructor for node
 * ---------------------------------------------------------------- */

nest::iaf_psc_delta_canon::iaf_psc_delta_canon()
  : Archiving_Node()
  , P_()
  , S_()
  , B_( *this )
{
  recordablesMap_.create();
}

nest::iaf_psc_delta_canon::iaf_psc_delta_canon( const iaf_psc_delta_canon& n )
  : Archiving_Node( n )
  , P_( n.P_ )
  , S_( n.S_ )
  , B_( n.B_, *this )
{
}

/* ----------------------------------------------------------------
 * Node initialization functions
 * ---------------------------------------------------------------- */

void
nest::iaf_psc_delta_canon::init_state_( const Node& proto )
{
  const iaf_psc_delta_canon& pr = downcast< iaf_psc_delta_canon >( proto );
  S_ = pr.S_;
}

void
nest::iaf_psc_delta_canon::init_buffers_()
{
  B_.events_.resize();
  B_.events_.clear();
  B_.currents_.clear();
  B_.logger_.reset();

  Archiving_Node::clear_history();
}

void
iaf_psc_delta_canon::calibrate()
{
  B_.logger_.init();

  V_.h_ms_ = Time::get_resolution().get_ms();

  V_.exp_t_ = std::exp( -V_.h_ms_ / P_.tau_m_ );
  V_.expm1_t_ = numerics::expm1( -V_.h_ms_ / P_.tau_m_ );
  V_.v_inf_ = P_.I_e_ * P_.tau_m_ / P_.c_m_;
  V_.I_contrib_ = -V_.v_inf_ * V_.expm1_t_;

  // t_ref_ is the refractory period in ms
  // refractory_steps_ is the duration of the refractory period in whole
  // steps, rounded down
  V_.refractory_steps_ = Time( Time::ms( P_.t_ref_ ) ).get_steps();
  // since t_ref_ >= sim step size, this can only fail in error
  assert( V_.refractory_steps_ >= 1 );
}

void
iaf_psc_delta_canon::update( Time const& origin,
  const long from,
  const long to )
{
  assert( to >= 0 );
  assert( static_cast< delay >( from )
    < kernel().connection_manager.get_min_delay() );
  assert( from < to );

  // at start of slice, tell input queue to prepare for delivery
  if ( from == 0 )
  {
    B_.events_.prepare_delivery();
  }

  /*
    The psc_delta neuron can fire only
    1. precisely upon spike arrival
    2. in between spike arrivals when threshold is reached due
       to the DC current.
    3. if the membrane potential is superthreshold at the BEGINNING
       of a slice due to initialization.
    In case 1, the spike time is known immediately.
    In case 2, the spike time can be found by solving the membrane
    equation.
    In case 3, the spike time is defined to be at from+epsilon.
    Thus, we can take arbitrary time steps within (from, to].
    Since slice_ring_buffer's delivery mechanism is built on time slices,
    we still need to step through the individual time steps to check
    for events.
    In typical network simulations and for typical step sizes, the probability
    of steps without input spikes is small. So the outer loop is over steps.
   */

  // check for super-threshold at beginning
  if ( S_.U_ >= P_.U_th_ )
  {
    emit_instant_spike_( origin,
      from,
      V_.h_ms_ * ( 1 - std::numeric_limits< double >::epsilon() ) );
  }

  for ( long lag = from; lag < to; ++lag )
  {
    // time at start of update step
    const long T = origin.get_steps() + lag;

    // Time within step is measured by offsets, which are h at the beginning
    // and 0 at the end of the step.
    double t = V_.h_ms_;

    // place pseudo-event in queue to mark end of refractory period
    if ( S_.is_refractory_
      && ( T + 1 - S_.last_spike_step_ == V_.refractory_steps_ ) )
    {
      B_.events_.add_refractory( T, S_.last_spike_offset_ );
    }

    // get first event
    double ev_offset;
    double ev_weight;
    bool end_of_refract;

<<<<<<< HEAD
    if ( not B_.events_.get_next_spike( T, ev_offset, ev_weight, end_of_refract ) )
=======
    if ( not B_.events_.get_next_spike(
           T, ev_offset, ev_weight, end_of_refract ) )
>>>>>>> 3eac8e6f
    { // No incoming spikes, handle with fixed propagator matrix.
      // Handling this case separately improves performance significantly
      // if there are many steps without input spikes.

      // update membrane potential
      if ( not S_.is_refractory_ )
      {
        /* The following way of updating U_ is numerically more precise
           than the more natural approach

              U_ = exp_t_ * U_ + I_contrib_;

           particularly when U_ * exp_t_ is close to -I_contrib_.
        */


        // contribution of the stepwise constant current
        double I_contrib_t = -S_.I_ * P_.tau_m_ / P_.c_m_ * V_.expm1_t_;

        S_.U_ = V_.I_contrib_ + I_contrib_t + V_.expm1_t_ * S_.U_ + S_.U_;

        S_.U_ =
          S_.U_ < P_.U_min_ ? P_.U_min_ : S_.U_; // lower bound on potential
        if ( S_.U_ >= P_.U_th_ )
        {
          emit_spike_( origin, lag, 0 ); // offset is zero at end of step
        }

        // We exploit here that the refractory period must be at least
        // one time step long. So even if the spike had happened at the
        // very beginning of the step, the neuron would remain refractory
        // for the rest of the step. We can thus ignore the time reset
        // issued by emit_spike_().
      }
      // nothing to do if neuron is refractory
    }
    else
    {
      // We only get here if there is at least one event,
      // which has been read above.  We can therefore use
      // a do-while loop.

      do
      {

        if ( S_.is_refractory_ )
        {
          // move time to time of event
          t = ev_offset;

          // normal spikes need to be accumulated
          if ( not end_of_refract )
          {
            if ( S_.with_refr_input_ )
            {
              V_.refr_spikes_buffer_ += ev_weight
                * std::exp( -( ( S_.last_spike_step_ - T - 1 ) * V_.h_ms_
                              - ( S_.last_spike_offset_ - ev_offset )
                              + P_.t_ref_ ) / P_.tau_m_ );
            }
          }
          else
          {
            // return from refractoriness---apply buffered spikes
            S_.is_refractory_ = false;

            if ( S_.with_refr_input_ )
            {
              S_.U_ += V_.refr_spikes_buffer_;
              V_.refr_spikes_buffer_ = 0.0;
            }

            // check if buffered spikes cause new spike
            if ( S_.U_ >= P_.U_th_ )
            {
              emit_instant_spike_( origin, lag, t );
            }
          }

          // nothing more to do in this loop iteration
          continue;
        }

        // we get here only if the neuron is not refractory
        // update neuron to time of event
        // time is measured backward: inverse order in difference
        propagate_( t - ev_offset );
        t = ev_offset;

        // Check whether we have passed the threshold. If yes, emit a
        // spike at the precise location of the crossing.
        // Time within the step need not be reset to the precise time
        // of the spike, since the neuron will be refractory for the
        // remainder of the step.
        // The event cannot be a return-from-refractoriness event,
        // since that violates the assumption that the neuron was not
        // refractory. We can thus ignore the event, since the neuron
        // is refractory after the spike and ignores all input.
        if ( S_.U_ >= P_.U_th_ )
        {
          emit_spike_( origin, lag, t );
          continue;
        }

        // neuron is not refractory: add input spike, check for output
        // spike
        S_.U_ += ev_weight;
        if ( S_.U_ >= P_.U_th_ )
        {
          emit_instant_spike_( origin, lag, t );
        }

      } while (
        B_.events_.get_next_spike( T, ev_offset, ev_weight, end_of_refract ) );

      // no events remaining, plain update step across remainder
      // of interval
      if ( not S_.is_refractory_ && t > 0 ) // not at end of step, do remainder
      {
        propagate_( t );
        if ( S_.U_ >= P_.U_th_ )
        {
          emit_spike_( origin, lag, 0 );
        }
      }

    } // else

    // voltage logging
    B_.logger_.record_data( origin.get_steps() + lag );

    S_.I_ = B_.currents_.get_value( lag );
  }
}

void
nest::iaf_psc_delta_canon::propagate_( const double dt )
{
  assert( not S_.is_refractory_ ); // should not be called if neuron is
<<<<<<< HEAD
                                // refractory
=======
                                   // refractory
>>>>>>> 3eac8e6f

  // see comment on regular update above
  const double expm1_dt = numerics::expm1( -dt / P_.tau_m_ );
  const double v_inf = V_.v_inf_ + S_.I_ * P_.tau_m_ / P_.c_m_;
  S_.U_ = -v_inf * expm1_dt + S_.U_ * expm1_dt + S_.U_;

  return;
}

void
nest::iaf_psc_delta_canon::emit_spike_( Time const& origin,
  const long lag,
  const double offset_U )
{
  assert( S_.U_ >= P_.U_th_ ); // ensure we are superthreshold

  // compute time since threhold crossing
  double v_inf = V_.v_inf_ + S_.I_ * P_.tau_m_ / P_.c_m_;
  double dt = -P_.tau_m_ * std::log( ( v_inf - S_.U_ ) / ( v_inf - P_.U_th_ ) );

  // set stamp and offset for spike
  S_.last_spike_step_ = origin.get_steps() + lag + 1;
  S_.last_spike_offset_ = offset_U + dt;

  // reset neuron and make it refractory
  S_.U_ = P_.U_reset_;
  S_.is_refractory_ = true;

  // send spike
  set_spiketime( Time::step( S_.last_spike_step_ ), S_.last_spike_offset_ );
  SpikeEvent se;
  se.set_offset( S_.last_spike_offset_ );
  kernel().event_delivery_manager.send( *this, se, lag );

  return;
}

void
nest::iaf_psc_delta_canon::emit_instant_spike_( Time const& origin,
  const long lag,
  const double spike_offs )
{
  assert( S_.U_ >= P_.U_th_ ); // ensure we are superthreshold

  // set stamp and offset for spike
  S_.last_spike_step_ = origin.get_steps() + lag + 1;
  S_.last_spike_offset_ = spike_offs;

  // reset neuron and make it refractory
  S_.U_ = P_.U_reset_;
  S_.is_refractory_ = true;

  // send spike
  set_spiketime( Time::step( S_.last_spike_step_ ), S_.last_spike_offset_ );
  SpikeEvent se;
  se.set_offset( S_.last_spike_offset_ );
  kernel().event_delivery_manager.send( *this, se, lag );

  return;
}

void
iaf_psc_delta_canon::handle( SpikeEvent& e )
{
  assert( e.get_delay() > 0 );

  /* We need to compute the absolute time stamp of the delivery time
     of the spike, since spikes might spend longer than min_delay_
     in the queue.  The time is computed according to Time Memo, Rule 3.
  */
  const long Tdeliver = e.get_stamp().get_steps() + e.get_delay() - 1;
  B_.events_.add_spike(
    e.get_rel_delivery_steps( kernel().simulation_manager.get_slice_origin() ),
    Tdeliver,
    e.get_offset(),
    e.get_weight() * e.get_multiplicity() );
}

void
iaf_psc_delta_canon::handle( CurrentEvent& e )
{
  assert( e.get_delay() > 0 );

  const double c = e.get_current();
  const double w = e.get_weight();

  // add stepwise constant current; MH 2009-10-14
  B_.currents_.add_value(
    e.get_rel_delivery_steps( kernel().simulation_manager.get_slice_origin() ),
    w * c );
}


void
nest::iaf_psc_delta_canon::handle( DataLoggingRequest& e )
{
  B_.logger_.handle( e );
}

} // namespace<|MERGE_RESOLUTION|>--- conflicted
+++ resolved
@@ -333,12 +333,8 @@
     double ev_weight;
     bool end_of_refract;
 
-<<<<<<< HEAD
-    if ( not B_.events_.get_next_spike( T, ev_offset, ev_weight, end_of_refract ) )
-=======
     if ( not B_.events_.get_next_spike(
            T, ev_offset, ev_weight, end_of_refract ) )
->>>>>>> 3eac8e6f
     { // No incoming spikes, handle with fixed propagator matrix.
       // Handling this case separately improves performance significantly
       // if there are many steps without input spikes.
@@ -478,11 +474,7 @@
 nest::iaf_psc_delta_canon::propagate_( const double dt )
 {
   assert( not S_.is_refractory_ ); // should not be called if neuron is
-<<<<<<< HEAD
-                                // refractory
-=======
                                    // refractory
->>>>>>> 3eac8e6f
 
   // see comment on regular update above
   const double expm1_dt = numerics::expm1( -dt / P_.tau_m_ );
