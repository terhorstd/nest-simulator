--- conflicted
+++ resolved
@@ -330,12 +330,8 @@
     double ev_weight;
     bool end_of_refract;
 
-<<<<<<< HEAD
-    if ( not B_.events_.get_next_spike( T, ev_offset, ev_weight, end_of_refract ) )
-=======
     if ( not B_.events_.get_next_spike(
            T, ev_offset, ev_weight, end_of_refract ) )
->>>>>>> 3eac8e6f
     {
       // No incoming spikes, handle with fixed propagator matrix.
       // Handling this case separately improves performance significantly
