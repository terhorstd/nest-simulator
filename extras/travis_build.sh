
#!/bin/bash

# travis_build.sh
#
# This file is part of NEST.
#
# Copyright (C) 2004 The NEST Initiative
#
# NEST is free software: you can redistribute it and/or modify
# it under the terms of the GNU General Public License as published by
# the Free Software Foundation, either version 2 of the License, or
# (at your option) any later version.
#
# NEST is distributed in the hope that it will be useful,
# but WITHOUT ANY WARRANTY; without even the implied warranty of
# MERCHANTABILITY or FITNESS FOR A PARTICULAR PURPOSE.  See the
# GNU General Public License for more details.
#
# You should have received a copy of the GNU General Public License
# along with NEST.  If not, see <http://www.gnu.org/licenses/>.


# This shell script is part of the NEST Travis CI build and test environment.
# It is invoked by the top-level Travis script '.travis.yml'.
#
# NOTE: This shell script is tightly coupled to Python script
#       'extras/parse_travis_log.py'. 
#       Any changes to message numbers (MSGBLDnnnn) or the variable name
#      'file_names' have effects on the build/test-log parsing process.


# Exit shell if any subcommand or pipline returns a non-zero status.
set -e

mkdir -p $HOME/.matplotlib
cat > $HOME/.matplotlib/matplotlibrc <<EOF
    backend : svg
EOF

# Set the NEST CMake-build configuration according to the build matrix in '.travis.yml'.
if [ "$xTHREADING" = "1" ] ; then
    CONFIGURE_THREADING="-Dwith-openmp=ON"
else
    CONFIGURE_THREADING="-Dwith-openmp=OFF"
fi

if [ "$xMPI" = "1" ] ; then
    CONFIGURE_MPI="-Dwith-mpi=ON"
else
    CONFIGURE_MPI="-Dwith-mpi=OFF"
fi

if [ "$xPYTHON" = "1" ] ; then
   if [ "$TRAVIS_PYTHON_VERSION" = "3.6.7" ]; then
      CONFIGURE_PYTHON="-DPYTHON_LIBRARY=/opt/python/3.6.7/lib/libpython3.6m.so -DPYTHON_INCLUDE_DIR=/opt/python/3.6.7/include/python3.6m/"
   fi
   if [[ $OSTYPE = darwin* ]]; then
      CONFIGURE_PYTHON="-DPYTHON_LIBRARY=/usr/local/Cellar/python/3.7.5/Frameworks/Python.framework/Versions/3.7/lib/libpython3.7.dylib -DPYTHON_INCLUDE_DIR=/usr/local/Cellar/python/3.7.5/Frameworks/Python.framework/Versions/3.7/include//python3.7m/"
   fi
   export PYTHONPATH=/usr/lib/x86_64-linux-gnu/:$PYTHONPATH
else
    CONFIGURE_PYTHON="-Dwith-python=OFF"
fi

if [ "$xMUSIC" = "1" ] ; then
    CONFIGURE_MUSIC="-Dwith-music=$HOME/.cache/music.install"
    chmod +x extras/install_music.sh
    ./extras/install_music.sh
else
    CONFIGURE_MUSIC="-Dwith-music=OFF"
fi

if [ "$xGSL" = "1" ] ; then
    CONFIGURE_GSL="-Dwith-gsl=ON"
else
    CONFIGURE_GSL="-Dwith-gsl=OFF"
fi

if [ "$xLTDL" = "1" ] ; then
    CONFIGURE_LTDL="-Dwith-ltdl=ON"
else
    CONFIGURE_LTDL="-Dwith-ltdl=OFF"
fi

if [ "$xREADLINE" = "1" ] ; then
    CONFIGURE_READLINE="-Dwith-readline=ON"
else
    CONFIGURE_READLINE="-Dwith-readline=OFF"
fi

if [ "$xSIONLIB" = "1" ] ; then
    CONFIGURE_SIONLIB="-Dwith-sionlib=$HOME/.cache/sionlib.install"
    chmod +x extras/install_sionlib.sh
    ./extras/install_sionlib.sh
else
    CONFIGURE_SIONLIB="-Dwith-sionlib=OFF"
fi

if [ "$xLIBNEUROSIM" = "1" ] ; then
    CONFIGURE_LIBNEUROSIM="-Dwith-libneurosim=$HOME/.cache/libneurosim.install"
    chmod +x extras/install_csa-libneurosim.sh
    ./extras/install_csa-libneurosim.sh
    export LD_LIBRARY_PATH=$HOME/.cache/csa.install/lib:$LD_LIBRARY_PATH
else
    CONFIGURE_LIBNEUROSIM="-Dwith-libneurosim=OFF"
fi

if [[ $OSTYPE = darwin* ]]; then
    export CC=$(ls /usr/local/bin/gcc-* | grep '^/usr/local/bin/gcc-\d$')
    export CXX=$(ls /usr/local/bin/g++-* | grep '^/usr/local/bin/g++-\d$')
    CONFIGURE_BOOST="-Dwith-boost=OFF"
else
    CONFIGURE_BOOST="-Dwith-boost=ON"
fi
 
NEST_VPATH=build
NEST_RESULT=result
if [ "$(uname -s)" = 'Linux' ]; then
    NEST_RESULT=$(readlink -f $NEST_RESULT)
else
    NEST_RESULT=$(greadlink -f $NEST_RESULT)
fi

echo $NEST_VPATH
mkdir "$NEST_VPATH" "$NEST_RESULT"
mkdir "$NEST_VPATH/reports"

if [ "$xSTATIC_ANALYSIS" = "1" ]; then
    echo "+ + + + + + + + + + + + + + + + + + + + + + + + + + + + + + + + + + + + + + + +"
    echo "+               S T A T I C   C O D E   A N A L Y S I S                       +"
    echo "+ + + + + + + + + + + + + + + + + + + + + + + + + + + + + + + + + + + + + + + +"

    echo "MSGBLD0010: Initializing VERA++ static code analysis."
    wget --no-verbose https://bitbucket.org/verateam/vera/downloads/vera++-1.3.0.tar.gz
    tar -xzf vera++-1.3.0.tar.gz
    cd vera++-1.3.0
    cmake -DCMAKE_INSTALL_PREFIX=/usr -DVERA_LUA=OFF -DVERA_USE_SYSTEM_BOOST=ON
    sudo make install
    cd ..
    rm -fr ./vera++-1.3.0
    rm -f ./vera++-1.3.0.tar.gz
     # Add the NEST profile to the VERA++ profiles.
    sudo cp ./extras/vera++.profile /usr/lib/vera++/profiles/nest
    echo "MSGBLD0020: VERA++ initialization completed."
    if [ ! -f "$HOME/.cache/bin/cppcheck" ]; then
        echo "MSGBLD0030: Installing CPPCHECK version 1.69."
        # Build cppcheck version 1.69
        git clone https://github.com/danmar/cppcheck.git
        cd cppcheck
        git checkout tags/1.69
        mkdir -p install
        make PREFIX=$HOME/.cache CFGDIR=$HOME/.cache/cfg HAVE_RULES=yes install
        cd ..
        echo "MSGBLD0040: CPPCHECK installation completed."
    
        echo "MSGBLD0050: Installing CLANG-FORMAT."
        wget --no-verbose http://llvm.org/releases/3.6.2/clang+llvm-3.6.2-x86_64-linux-gnu-ubuntu-14.04.tar.xz
        tar xf clang+llvm-3.6.2-x86_64-linux-gnu-ubuntu-14.04.tar.xz
        # Copy and not move because '.cache' may aleady contain other subdirectories and files.
        cp -R clang+llvm-3.6.2-x86_64-linux-gnu-ubuntu-14.04/* $HOME/.cache
        echo "MSGBLD0060: CLANG-FORMAT installation completed."
    
        # Remove these directories, otherwise the copyright-header check will complain.
        rm -rf ./cppcheck
        rm -rf ./clang+llvm-3.6.2-x86_64-linux-gnu-ubuntu-14.04
    fi

    # Ensure that the cppcheck and clang-format installation can be found.
    export PATH=$HOME/.cache/bin:$PATH

    echo "MSGBLD0070: Retrieving changed files."
      # Note: BUG: Extracting the filenames may not work in all cases. 
      #            The commit range might not properly reflect the history.
      #            see https://github.com/travis-ci/travis-ci/issues/2668
    if [ "$TRAVIS_PULL_REQUEST" != "false" ]; then
       echo "MSGBLD0080: PULL REQUEST: Retrieving changed files using git diff against $TRAVIS_BRANCH."
       file_names=`git diff --name-only --diff-filter=AM $TRAVIS_BRANCH...HEAD`
    else
       echo "MSGBLD0090: Retrieving changed files using git diff in range $TRAVIS_COMMIT_RANGE."
       file_names=`git diff --name-only $TRAVIS_COMMIT_RANGE`
    fi

    # Note: uncomment the following line to static check *all* files, not just those that have changed.
    # Warning: will run for a very long time (will time out on Travis CI instances)

    # file_names=`find . -name "*.h" -o -name "*.c" -o -name "*.cc" -o -name "*.hpp" -o -name "*.cpp" -o -name "*.py"`

    for single_file_name in $file_names
    do
        echo "MSGBLD0095: File changed: $single_file_name"
    done
    echo "MSGBLD0100: Retrieving changed files completed."
    echo

    # Set the command line arguments for the static code analysis script and execute it.

    # The names of the static code analysis tools executables.
    VERA=vera++
    CPPCHECK=cppcheck
    CLANG_FORMAT=clang-format
    PEP8=pep8

    # Perform or skip a certain analysis.
    PERFORM_VERA=true
    PERFORM_CPPCHECK=true
    PERFORM_CLANG_FORMAT=true
    PERFORM_PEP8=true

    # The following command line parameters indicate whether static code analysis error messages
    # will cause the Travis CI build to fail or are ignored.
    IGNORE_MSG_VERA=false
    IGNORE_MSG_CPPCHECK=true
    IGNORE_MSG_CLANG_FORMAT=false
    IGNORE_MSG_PEP8=false

    # The script is called within the Travis CI environment and thus can not be run incremental.
    RUNS_ON_TRAVIS=true
    INCREMENTAL=false

    chmod +x ./extras/static_code_analysis.sh
    ./extras/static_code_analysis.sh "$RUNS_ON_TRAVIS" "$INCREMENTAL" "$file_names" "$NEST_VPATH" \
    "$VERA" "$CPPCHECK" "$CLANG_FORMAT" "$PEP8" \
    "$PERFORM_VERA" "$PERFORM_CPPCHECK" "$PERFORM_CLANG_FORMAT" "$PERFORM_PEP8" \
    "$IGNORE_MSG_VERA" "$IGNORE_MSG_CPPCHECK" "$IGNORE_MSG_CLANG_FORMAT" "$IGNORE_MSG_PEP8"
    if [ $? -gt 0 ]; then
        exit $?
    fi
else
    echo "MSGBLD0225: Static code analysis skipped due to build configuration."
fi

if [ "$xRUN_BUILD_AND_TESTSUITE" = "1" ]; then
cd "$NEST_VPATH"
cp ../extras/nestrc.sli ~/.nestrc
# Explicitly allow MPI oversubscription. This is required by Open MPI versions > 3.0.
# Not having this in place leads to a "not enough slots available" error.
    if [[ "$OSTYPE" = "darwin"* ]] ; then
    sed -i -e 's/mpirun -np/mpirun --oversubscribe -np/g' ~/.nestrc
fi

echo
echo "+ + + + + + + + + + + + + + + + + + + + + + + + + + + + + + + + + + + + + + + +"
echo "+               C O N F I G U R E   N E S T   B U I L D                       +"
echo "+ + + + + + + + + + + + + + + + + + + + + + + + + + + + + + + + + + + + + + + +"
echo "MSGBLD0230: Configuring CMake."
cmake \
    -DCMAKE_INSTALL_PREFIX="$NEST_RESULT" \
    -Dwith-optimize=ON \
    -Dwith-warning=ON \
    $CONFIGURE_BOOST \
    $CONFIGURE_THREADING \
    $CONFIGURE_MPI \
    $CONFIGURE_PYTHON \
    $CONFIGURE_MUSIC \
    $CONFIGURE_GSL \
    $CONFIGURE_LTDL \
    $CONFIGURE_READLINE \
    $CONFIGURE_SIONLIB \
    $CONFIGURE_LIBNEUROSIM \
    ..

echo "MSGBLD0240: CMake configure completed."

echo
echo "+ + + + + + + + + + + + + + + + + + + + + + + + + + + + + + + + + + + + + + + +"
echo "+               B U I L D   N E S T                                           +"
echo "+ + + + + + + + + + + + + + + + + + + + + + + + + + + + + + + + + + + + + + + +"
echo "MSGBLD0250: Running Make."
make VERBOSE=1
echo "MSGBLD0260: Make completed."

echo
echo "+ + + + + + + + + + + + + + + + + + + + + + + + + + + + + + + + + + + + + + + +"
echo "+               I N S T A L L   N E S T                                       +"
echo "+ + + + + + + + + + + + + + + + + + + + + + + + + + + + + + + + + + + + + + + +"
echo "MSGBLD0270: Running make install."
make install
echo "MSGBLD0280: Make install completed."

<<<<<<< HEAD
echo
echo "+ + + + + + + + + + + + + + + + + + + + + + + + + + + + + + + + + + + + + + + +"
echo "+               R U N   N E S T   T E S T S U I T E                           +"
echo "+ + + + + + + + + + + + + + + + + + + + + + + + + + + + + + + + + + + + + + + +"
echo "MSGBLD0290: Running make installcheck."
make installcheck
echo "MSGBLD0300: Make installcheck completed."
=======
source $NEST_RESULT/bin/nest_vars.sh

    echo
    echo "+ + + + + + + + + + + + + + + + + + + + + + + + + + + + + + + + + + + + + + + +"
    echo "+               R U N   N E S T   T E S T S U I T E                           +"
    echo "+ + + + + + + + + + + + + + + + + + + + + + + + + + + + + + + + + + + + + + + +"
    echo "MSGBLD0290: Running make installcheck."
    if [ "$TRAVIS_PYTHON_VERSION" = "2.7.13" ]; then
        export PYTHONPATH=$HOME/.cache/csa.install/lib/python2.7/site-packages:$PYTHONPATH
        export LD_LIBRARY_PATH=$HOME/.cache/csa.install/lib:$LD_LIBRARY_PATH
    elif [ "$TRAVIS_PYTHON_VERSION" = "3.6.7" ]; then
        export PYTHONPATH=/usr/lib/x86_64-linux-gnu/:$PYTHONPATH
        export LD_LIBRARY_PATH=$HOME/.cache/csa.install/lib:$LD_LIBRARY_PATH
    fi
    make installcheck
    echo "MSGBLD0300: Make installcheck completed."
>>>>>>> 27dc242f

if [ "$TRAVIS_PULL_REQUEST" != "false" ]; then
  echo "MSGBLD0310: This build was triggered by a pull request."
  echo "MSGBLD0330: (WARNING) Build artifacts not uploaded to Amazon S3."
fi

if [ "$TRAVIS_REPO_SLUG" != "nest/nest-simulator" ] ; then
  echo "MSGBLD0320: This build was from a forked repository and not from nest/nest-simulator."
  echo "MSGBLD0330: (WARNING) Build artifacts not uploaded to Amazon S3."
fi

echo "MSGBLD0340: Build completed."
fi<|MERGE_RESOLUTION|>--- conflicted
+++ resolved
@@ -1,4 +1,3 @@
-
 #!/bin/bash
 
 # travis_build.sh
@@ -278,7 +277,8 @@
 make install
 echo "MSGBLD0280: Make install completed."
 
-<<<<<<< HEAD
+source $NEST_RESULT/bin/nest_vars.sh
+
 echo
 echo "+ + + + + + + + + + + + + + + + + + + + + + + + + + + + + + + + + + + + + + + +"
 echo "+               R U N   N E S T   T E S T S U I T E                           +"
@@ -286,24 +286,6 @@
 echo "MSGBLD0290: Running make installcheck."
 make installcheck
 echo "MSGBLD0300: Make installcheck completed."
-=======
-source $NEST_RESULT/bin/nest_vars.sh
-
-    echo
-    echo "+ + + + + + + + + + + + + + + + + + + + + + + + + + + + + + + + + + + + + + + +"
-    echo "+               R U N   N E S T   T E S T S U I T E                           +"
-    echo "+ + + + + + + + + + + + + + + + + + + + + + + + + + + + + + + + + + + + + + + +"
-    echo "MSGBLD0290: Running make installcheck."
-    if [ "$TRAVIS_PYTHON_VERSION" = "2.7.13" ]; then
-        export PYTHONPATH=$HOME/.cache/csa.install/lib/python2.7/site-packages:$PYTHONPATH
-        export LD_LIBRARY_PATH=$HOME/.cache/csa.install/lib:$LD_LIBRARY_PATH
-    elif [ "$TRAVIS_PYTHON_VERSION" = "3.6.7" ]; then
-        export PYTHONPATH=/usr/lib/x86_64-linux-gnu/:$PYTHONPATH
-        export LD_LIBRARY_PATH=$HOME/.cache/csa.install/lib:$LD_LIBRARY_PATH
-    fi
-    make installcheck
-    echo "MSGBLD0300: Make installcheck completed."
->>>>>>> 27dc242f
 
 if [ "$TRAVIS_PULL_REQUEST" != "false" ]; then
   echo "MSGBLD0310: This build was triggered by a pull request."
