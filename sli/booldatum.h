--- conflicted
+++ resolved
@@ -44,11 +44,7 @@
 
 private:
   Datum*
-<<<<<<< HEAD
   clone() const override
-=======
-  clone( void ) const override
->>>>>>> c5efc24d
   {
     return new BoolDatum( *this );
   }
