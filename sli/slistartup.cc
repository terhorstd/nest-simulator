/*
 *  slistartup.cc
 *
 *  This file is part of NEST.
 *
 *  Copyright (C) 2004 The NEST Initiative
 *
 *  NEST is free software: you can redistribute it and/or modify
 *  it under the terms of the GNU General Public License as published by
 *  the Free Software Foundation, either version 2 of the License, or
 *  (at your option) any later version.
 *
 *  NEST is distributed in the hope that it will be useful,
 *  but WITHOUT ANY WARRANTY; without even the implied warranty of
 *  MERCHANTABILITY or FITNESS FOR A PARTICULAR PURPOSE.  See the
 *  GNU General Public License for more details.
 *
 *  You should have received a copy of the GNU General Public License
 *  along with NEST.  If not, see <http://www.gnu.org/licenses/>.
 *
 */

#include "slistartup.h"

// C++ includes:
#include <cstdlib>
#include <cstring>
#include <fstream>

// Generated includes:
#include "config.h"

// Includes from sli:
#include "arraydatum.h"
#include "booldatum.h"
#include "dictdatum.h"
#include "integerdatum.h"
#include "interpret.h"
#include "iostreamdatum.h"
#include "namedatum.h"
#include "stringdatum.h"

extern int SLIsignalflag;

// Access to environement variables.
#ifdef __APPLE__
#include <crt_externs.h>
#define environ ( *_NSGetEnviron() )
#else
extern char** environ;
#endif

/*
1.  Propagate commandline to the sli level.
    Commandline options will be handled by the startup file.

2.  Locate startup file and prepare the start symbol
    to run the startup script.
3.  If startup-script cannot be located, issue meaningful diagnostic
    messages and exit gracefuly.
*/

/**
 * Returns true, if the interpreter startup file sli-init.sli
 * is in the supplied path and false otherwise.
 */
bool
SLIStartup::checkpath( std::string const& path, std::string& result ) const
{
  const std::string fullpath = path + slilibpath;
  const std::string fullname = fullpath + "/" + startupfilename;

  std::ifstream in( fullname.c_str() );

  if ( in.good() )
  {
    result = fullname;
    return true;
  }
  else
  {
    result.erase();
    return false;
  }
}


/*BeginDocumentation
Name: getenv - evaluates if a string is an evironment variable

Synopsis: string getenv -> path true
string getenv -> false

Description: getenv checks if the string is an environment variable. If
this is the case the path of the variable and true is pushed on the stack,
otherwise a false is pushed on the stack and the string is lost.

Examples:

SLI ] (HOME) getenv
SLI [2] pstack
true
(/home/gewaltig)

SLI ] (NONEXISTING) getenv =
false

SLI ] (NEST_DATA_DIR) getenv
SLI [2] { (Using root path: )  =only = }
SLI [3] { (Warning: $NEST_DATA_DIR undefined) =}
SLI [4] ifelse
Using root path: /home/gewaltig/nest/release/release

SLI ] (/home) getenv
false

Remarks: if getenv is used with the wrong argument (e.g. integer),
the SLI Session is terminated

Author: docu by Marc Oliver Gewaltig and Sirko Straube

SeeAlso: environment
 */

std::string
SLIStartup::getenv( const std::string& v ) const
{
  char* s = ::getenv( v.c_str() );
  if ( not s )
<<<<<<< HEAD
=======
  {
>>>>>>> 3eac8e6f
    return std::string();
  }
  else
  {
    return std::string( s );
  }
}

void
SLIStartup::GetenvFunction::execute( SLIInterpreter* i ) const
{
  // string getenv -> string true
  //               -> false

  i->assert_stack_load( 1 );

  StringDatum* sd = dynamic_cast< StringDatum* >( i->OStack.top().datum() );
  assert( sd != NULL );
  const char* s = ::getenv( sd->c_str() );
  i->OStack.pop();
  if ( s != NULL )
  {
    Token t( new StringDatum( s ) );
    i->OStack.push_move( t );
    i->OStack.push( i->baselookup( i->true_name ) );
  }
  else
  {
    i->OStack.push( i->baselookup( i->false_name ) );
  }

  i->EStack.pop();
}

/**
 * Checks if the environment variable envvar contains a directory. If yes, the
 * path is returned, else an empty string is returned.
 */
std::string
SLIStartup::checkenvpath( std::string const& envvar,
  SLIInterpreter* i,
  std::string defaultval = "" ) const
{
  const std::string envpath = getenv( envvar );

  if ( envpath != "" )
  {
    DIR* dirptr = opendir( envpath.c_str() );
    if ( dirptr != NULL )
    {
      closedir( dirptr );
      return envpath;
    }
    else
    {
      std::string msg;
      switch ( errno )
      {
      case ENOTDIR:
        msg = String::compose( "'%1' is not a directory.", envpath );
        break;
      case ENOENT:
        msg = String::compose( "Directory '%1' does not exist.", envpath );
        break;
      default:
        msg = String::compose(
          "Errno %1 received when trying to open '%2'", errno, envpath );
        break;
      }

      i->message( SLIInterpreter::M_ERROR,
        "SLIStartup",
        String::compose( "%1 is not usable:", envvar ).c_str() );
      i->message( SLIInterpreter::M_ERROR, "SLIStartup", msg.c_str() );
      if ( defaultval != "" )
      {
        i->message( SLIInterpreter::M_ERROR,
          "SLIStartup",
          String::compose( "I'm using the default: %1", defaultval ).c_str() );
      }
    }
  }
  return std::string();
}


SLIStartup::SLIStartup( int argc, char** argv )
  : startupfilename( "sli-init.sli" )
  , slilibpath( "/sli" )
  , slihomepath( NEST_PREFIX "/" NEST_DATADIR )
  , slidocdir( NEST_PREFIX "/" NEST_DOCDIR )
  , sliprefix( NEST_PREFIX )
  , verbosity_( SLIInterpreter::M_INFO ) // default verbosity level
  , debug_( false )
  , argv_name( "argv" )
  , prgname_name( "prgname" )
  , exitcode_name( "exitcode" )
  , prgmajor_name( "prgmajor" )
  , prgminor_name( "prgminor" )
  , prgpatch_name( "prgpatch" )
  , prgbuilt_name( "built" )
  , prefix_name( "prefix" )
  , prgdatadir_name( "prgdatadir" )
  , prgdocdir_name( "prgdocdir" )
  , host_name( "host" )
  , hostos_name( "hostos" )
  , hostvendor_name( "hostvendor" )
  , hostcpu_name( "hostcpu" )
  , getenv_name( "getenv" )
  , statusdict_name( "statusdict" )
  , start_name( "start" )
  , intsize_name( "int" )
  , longsize_name( "long" )
  , havelonglong_name( "have_long_long" )
  , longlongsize_name( "long_long" )
  , doublesize_name( "double" )
  , pointersize_name( "void_ptr" )
  , architecturedict_name( "architecture" )
  , platform_name( "platform" )
  , threading_name( "threading" )
  , have_mpi_name( "have_mpi" )
  , ismpi_name( "is_mpi" )
  , have_gsl_name( "have_gsl" )
  , have_music_name( "have_music" )
  , have_libneurosim_name( "have_libneurosim" )
  , ndebug_name( "ndebug" )
  , exitcodes_name( "exitcodes" )
  , exitcode_success_name( "success" )
  , exitcode_scripterror_name( "scripterror" )
  , exitcode_abort_name( "abort" )
  , exitcode_userabort_name( "userabort" )
  , exitcode_segfault_name( "segfault" )
  , exitcode_exception_name( "exception" )
  , exitcode_fatal_name( "fatal" )
  , exitcode_unknownerror_name( "unknownerror" )
  , environment_name( "environment" )
{
  ArrayDatum ad;

  // argv[0] is the name of the program that was given to the shell.
  // This name must be given to SLI, otherwise initialization fails.
  // To catch accidental removal, e.g. in pyNEST, we explicitly assert
  // that argv[0] is a non-empty string.
  assert( std::strlen( argv[ 0 ] ) > 0 );
  for ( int i = 0; i < argc; ++i )
  {
    StringDatum* sd = new StringDatum( argv[ i ] );
    if ( *sd == "-d" || *sd == "--debug" )
    {
      debug_ = true;
      verbosity_ = SLIInterpreter::M_ALL; // make the interpreter verbose.
      continue;
    }

    if ( *sd == "--verbosity=ALL" )
    {
      verbosity_ = SLIInterpreter::M_ALL;
      continue;
    }
    if ( *sd == "--verbosity=DEBUG" )
    {
      verbosity_ = SLIInterpreter::M_DEBUG;
      continue;
    }
    if ( *sd == "--verbosity=STATUS" )
    {
      verbosity_ = SLIInterpreter::M_STATUS;
      continue;
    }
    if ( *sd == "--verbosity=INFO" )
    {
      verbosity_ = SLIInterpreter::M_INFO;
      continue;
    }
    if ( *sd == "--verbosity=DEPRECATED" )
    {
      verbosity_ = SLIInterpreter::M_DEPRECATED;
      continue;
    }
    if ( *sd == "--verbosity=WARNING" )
    {
      verbosity_ = SLIInterpreter::M_WARNING;
      continue;
    }
    if ( *sd == "--verbosity=ERROR" )
    {
      verbosity_ = SLIInterpreter::M_ERROR;
      continue;
    }
    if ( *sd == "--verbosity=FATAL" )
    {
      verbosity_ = SLIInterpreter::M_FATAL;
      continue;
    }
    if ( *sd == "--verbosity=QUIET" )
    {
      verbosity_ = SLIInterpreter::M_QUIET;
      continue;
    }

    ad.push_back( Token( sd ) );
  }
  targs = ad;
}

void
SLIStartup::init( SLIInterpreter* i )
{
  i->verbosity( verbosity_ );

  i->createcommand( getenv_name, &getenvfunction );
  std::string fname;

  // Check for supplied NEST_DATA_DIR
  std::string slihomepath_env = checkenvpath( "NEST_DATA_DIR", i, slihomepath );
  if ( slihomepath_env != "" )
  {
    slihomepath = slihomepath_env; // absolute path & directory exists
    i->message( SLIInterpreter::M_DEBUG,
      "SLIStartup",
      String::compose( "Using NEST_DATA_DIR=%1", slihomepath ).c_str() );
  }

  // check for supplied NEST_DOC_DIR
  std::string slidocdir_env = checkenvpath( "NEST_DOC_DIR", i, slidocdir );
  if ( slidocdir_env != "" )
  {
    slidocdir = slidocdir_env; // absolute path & directory exists
    i->message( SLIInterpreter::M_DEBUG,
      "SLIStartup",
      String::compose( "Using NEST_DOC_DIR=%1", slidocdir ).c_str() );
  }

  // check for supplied NEST_INSTALL_DIR
  std::string sliprefix_env = checkenvpath( "NEST_INSTALL_DIR", i, sliprefix );
  if ( sliprefix_env != "" )
  {
    sliprefix = sliprefix_env; // absolute path & directory exists
    i->message( SLIInterpreter::M_DEBUG,
      "SLIStartup",
      String::compose( "Using NEST_INSTALL_DIR=%1", sliprefix ).c_str() );
  }

  if ( not checkpath( slihomepath, fname ) )
  {
    i->message( SLIInterpreter::M_FATAL,
      "SLIStartup",
      "Your NEST installation seems broken. \n" );
    i->message( SLIInterpreter::M_FATAL,
      "SLIStartup",
      "I could not find the startup file that" );
    i->message( SLIInterpreter::M_FATAL,
      "SLIStartup",
      std::string( std::string( "should have been in " ) + slihomepath )
        .c_str() );
    i->message( SLIInterpreter::M_FATAL,
      "SLIStartup",
      "Please re-build NEST and try again." );
    i->message( SLIInterpreter::M_FATAL,
      "SLIStartup",
      "The file install.html in NEST's doc directory tells you how." );

    i->message( SLIInterpreter::M_FATAL, "SLIStartup", "Bye." );

    SLIsignalflag = 255; // this exits the interpreter.
    debug_ = false;      // switches off the -d/--debug switch!
    i->verbosity( SLIInterpreter::M_QUIET ); // suppress all further output.
  }
  else
  {
    std::string fname_msg = std::string( "Initialising from file: " ) + fname;
    i->message( SLIInterpreter::M_DEBUG, "SLIStartup", fname_msg.c_str() );
  }

  Token cin_token( new XIstreamDatum( std::cin ) );
  Token start_token( new NameDatum( start_name ) );

  DictionaryDatum statusdict( new Dictionary() );
  i->statusdict = &( *statusdict );
  assert( statusdict.valid() );

  statusdict->insert_move( argv_name, targs );
  statusdict->insert(
    prgname_name, Token( new StringDatum( NEST_VERSION_PRGNAME ) ) );
  statusdict->insert(
    exitcode_name, Token( new IntegerDatum( EXIT_SUCCESS ) ) );
  statusdict->insert(
    prgmajor_name, Token( new IntegerDatum( NEST_VERSION_MAJOR_REVISION ) ) );
  statusdict->insert(
    prgminor_name, Token( new IntegerDatum( NEST_VERSION_MINOR_REVISION ) ) );
  statusdict->insert(
    prgpatch_name, Token( new StringDatum( NEST_VERSION_PATCHLEVEL ) ) );
  statusdict->insert( prgbuilt_name,
    Token( new StringDatum(
      String::compose( "%1 %2", __DATE__, __TIME__ ) ) ) );
  statusdict->insert(
    prgdatadir_name, Token( new StringDatum( slihomepath ) ) );
  statusdict->insert( prgdocdir_name, Token( new StringDatum( slidocdir ) ) );
  statusdict->insert( prefix_name, Token( new StringDatum( sliprefix ) ) );
  statusdict->insert( host_name, Token( new StringDatum( NEST_HOST ) ) );
  statusdict->insert( hostos_name, Token( new StringDatum( NEST_HOSTOS ) ) );
  statusdict->insert(
    hostvendor_name, Token( new StringDatum( NEST_HOSTVENDOR ) ) );
  statusdict->insert( hostcpu_name, Token( new StringDatum( NEST_HOSTCPU ) ) );

  // expose platform model for code branching without assuming
  // configure leads to a unique setting
  std::string platform;

#ifdef IS_BLUEGENE_L
  platform += "bg/l";
#endif

#ifdef IS_BLUEGENE_P
  platform += "bg/p";
#endif

#ifdef IS_BLUEGENE_Q
  platform += "bg/q";
#endif

#ifdef IS_K
  platform = "k";
#endif
  if ( platform == "" )
  {
    platform = "default";
  }

  statusdict->insert( platform_name, Token( new StringDatum( platform ) ) );

  // expose threading model without assuming configure leads to a
  // unique setting
  std::string threading;

#ifdef _OPENMP
  threading += "openmp";
#endif
  if ( threading == "" )
  {
    threading = "no";
  }

  statusdict->insert( threading_name, Token( new StringDatum( threading ) ) );

#ifdef HAVE_MPI
  statusdict->insert( have_mpi_name, Token( new BoolDatum( true ) ) );
#else
  statusdict->insert( have_mpi_name, Token( new BoolDatum( false ) ) );
#endif

#ifdef HAVE_GSL
  statusdict->insert( have_gsl_name, Token( new BoolDatum( true ) ) );
#else
  statusdict->insert( have_gsl_name, Token( new BoolDatum( false ) ) );
#endif

#ifdef HAVE_MUSIC
  statusdict->insert( have_music_name, Token( new BoolDatum( true ) ) );
#else
  statusdict->insert( have_music_name, Token( new BoolDatum( false ) ) );
#endif

#ifdef HAVE_LIBNEUROSIM
  statusdict->insert( have_libneurosim_name, Token( new BoolDatum( true ) ) );
#else
  statusdict->insert( have_libneurosim_name, Token( new BoolDatum( false ) ) );
#endif

#ifdef NDEBUG
  statusdict->insert( ndebug_name, Token( new BoolDatum( true ) ) );
#else
  statusdict->insert( ndebug_name, Token( new BoolDatum( false ) ) );
#endif

  DictionaryDatum architecturedict( new Dictionary() );
  assert( architecturedict.valid() );

  architecturedict->insert(
    doublesize_name, Token( new IntegerDatum( sizeof( double ) ) ) );
  architecturedict->insert(
    pointersize_name, Token( new IntegerDatum( sizeof( void* ) ) ) );
  architecturedict->insert(
    intsize_name, Token( new IntegerDatum( sizeof( int ) ) ) );
  architecturedict->insert(
    longsize_name, Token( new IntegerDatum( sizeof( long ) ) ) );
  architecturedict->insert(
    "Token", Token( new IntegerDatum( sizeof( Token ) ) ) );
  architecturedict->insert(
    "TokenMap", Token( new IntegerDatum( sizeof( TokenMap ) ) ) );
  architecturedict->insert(
    "Dictionary", Token( new IntegerDatum( sizeof( Dictionary ) ) ) );
  architecturedict->insert(
    "DictionaryDatum", Token( new IntegerDatum( sizeof( DictionaryDatum ) ) ) );
  architecturedict->insert(
    "IntegerDatum", Token( new IntegerDatum( sizeof( IntegerDatum ) ) ) );
  architecturedict->insert(
    "ArrayDatum", Token( new IntegerDatum( sizeof( ArrayDatum ) ) ) );
  architecturedict->insert(
    "TokenArray", Token( new IntegerDatum( sizeof( TokenArray ) ) ) );
  architecturedict->insert(
    "TokenArrayObj", Token( new IntegerDatum( sizeof( TokenArrayObj ) ) ) );

  statusdict->insert( architecturedict_name, architecturedict );

  DictionaryDatum exitcodes( new Dictionary() );
  assert( exitcodes.valid() );

  exitcodes->insert(
    exitcode_success_name, Token( new IntegerDatum( EXIT_SUCCESS ) ) );
  exitcodes->insert(
    exitcode_scripterror_name, Token( new IntegerDatum( 126 ) ) );
  exitcodes->insert(
    exitcode_abort_name, Token( new IntegerDatum( NEST_EXITCODE_ABORT ) ) );
  exitcodes->insert( exitcode_userabort_name, Token( new IntegerDatum( 15 ) ) );
  exitcodes->insert( exitcode_segfault_name,
    Token( new IntegerDatum( NEST_EXITCODE_SEGFAULT ) ) );
  exitcodes->insert(
    exitcode_exception_name, Token( new IntegerDatum( 125 ) ) );
  exitcodes->insert( exitcode_fatal_name, Token( new IntegerDatum( 127 ) ) );
  exitcodes->insert(
    exitcode_unknownerror_name, Token( new IntegerDatum( 10 ) ) );

  statusdict->insert( exitcodes_name, exitcodes );

  // Copy environment variables
  // The environ pointer is defined at the head of the file.
  DictionaryDatum environment( new Dictionary() );
  for ( char* const* envptr = environ; *envptr; ++envptr )
  {
    std::string const envstr( *envptr );

    // It is safe to assume that all entries contain the character '='
    const size_t pos = envstr.find( '=' );
    const Name varname = envstr.substr( 0, pos );
    const std::string varvalue = envstr.substr( pos + 1 );
    environment->insert( varname, Token( new StringDatum( varvalue ) ) );
  }
  statusdict->insert( environment_name, environment );

#ifdef HAVE_LONG_LONG
  architecturedict->insert( havelonglong_name, Token( new BoolDatum( true ) ) );
  architecturedict->insert(
    longlongsize_name, Token( new IntegerDatum( sizeof( long long ) ) ) );
#else
  architecturedict->insert(
    havelonglong_name, Token( new BoolDatum( false ) ) );
#endif

  i->def( statusdict_name, statusdict );

  if ( not fname.empty() )
  {
    std::ifstream* input = new std::ifstream( fname.c_str() );
    Token input_token( new XIstreamDatum( input ) );

    i->EStack.push_move( input_token );
    i->EStack.push( i->baselookup( i->iparse_name ) );
  }

  // If we start with debug option, we set the debugging mode, but disable
  // stepmode. This way, the debugger is entered only on error.
  if ( debug_ )
  {
    i->debug_mode_on();
    i->backtrace_on();
  }
}<|MERGE_RESOLUTION|>--- conflicted
+++ resolved
@@ -127,10 +127,7 @@
 {
   char* s = ::getenv( v.c_str() );
   if ( not s )
-<<<<<<< HEAD
-=======
-  {
->>>>>>> 3eac8e6f
+  {
     return std::string();
   }
   else
