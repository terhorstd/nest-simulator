--- conflicted
+++ resolved
@@ -103,8 +103,6 @@
   thread get_vp() const;
 
   /**
-<<<<<<< HEAD
-=======
    * Return a thread number for a given global node id.
    * Each node has a default thread on which it will run.
    * The thread is defined by the relation:
@@ -115,7 +113,6 @@
   thread suggest_vp_for_gid( const index gid ) const;
 
   /**
->>>>>>> 18f25d59
    * Convert a given VP ID to the corresponding thread ID
    */
   thread vp_to_thread( const thread vp ) const;
