/*
 *  delay_checker.cpp
 *
 *  This file is part of NEST.
 *
 *  Copyright (C) 2004 The NEST Initiative
 *
 *  NEST is free software: you can redistribute it and/or modify
 *  it under the terms of the GNU General Public License as published by
 *  the Free Software Foundation, either version 2 of the License, or
 *  (at your option) any later version.
 *
 *  NEST is distributed in the hope that it will be useful,
 *  but WITHOUT ANY WARRANTY; without even the implied warranty of
 *  MERCHANTABILITY or FITNESS FOR A PARTICULAR PURPOSE.  See the
 *  GNU General Public License for more details.
 *
 *  You should have received a copy of the GNU General Public License
 *  along with NEST.  If not, see <http://www.gnu.org/licenses/>.
 *
 */

#include "delay_checker.h"

// C++ includes:
#include <algorithm> // min, max

// Includes from nestkernel:
#include "exceptions.h"
#include "kernel_manager.h"
#include "nest_timeconverter.h"

nest::DelayChecker::DelayChecker()
  : min_delay_( Time::pos_inf() )
  , max_delay_( Time::neg_inf() )
  , user_set_delay_extrema_( false )
  , freeze_delay_update_( false )
{
}

nest::DelayChecker::DelayChecker( const DelayChecker& cr )
  : min_delay_( cr.min_delay_ )
  , max_delay_( cr.max_delay_ )
  , user_set_delay_extrema_( cr.user_set_delay_extrema_ )
  , freeze_delay_update_( cr.freeze_delay_update_ )
{
  min_delay_.calibrate(); // in case of change in resolution
  max_delay_.calibrate();
}

void
nest::DelayChecker::calibrate( const TimeConverter& tc )
{
  // Calibrate will be called after a change in resolution, when there are no
  // network elements present.

  if ( min_delay_ == Time::pos_inf() or max_delay_ == Time::neg_inf() )
  {
    min_delay_ = tc.from_old_tics( min_delay_.get_tics() );
    max_delay_ = tc.from_old_tics( max_delay_.get_tics() );
  }
  else
  {
    double min_d = min_delay_.get_ms();
    double max_d = max_delay_.get_ms();

    DelayChecker::set_min_max_delay_( min_d, max_d );
  }
}

void
nest::DelayChecker::set_min_max_delay_( const double min_d, const double max_d )
{
  // For the minimum delay, we always round down. The easiest way to do this,
  // is to round up and then subtract one step. The only remaining edge case
  // is that the min delay is exactly at a step, in which case one would get
  // a min delay that is one step too small. We can detect this by an
  // additional test.

  Time new_min_delay;
  delay new_min_delay_steps = Time( Time::ms_stamp( min_d ) ).get_steps();
  if ( Time( Time::step( new_min_delay_steps ) ).get_ms() > min_d )
  {
<<<<<<< HEAD
    long new_min_delay_steps = Time( Time::ms_stamp( delay_tmp ) ).get_steps();
    if ( Time( Time::step( new_min_delay_steps ) ).get_ms() > delay_tmp )
    {
      new_min_delay_steps -= 1;
    }
    new_min_delay = Time( Time::step( new_min_delay_steps ) );
=======
    new_min_delay_steps -= 1;
>>>>>>> c113aa3a
  }
  new_min_delay = Time( Time::step( new_min_delay_steps ) );

  // For the maximum delay, we always round up, using ms_stamp
  Time new_max_delay = Time( Time::ms_stamp( max_d ) );

  if ( new_min_delay < Time::get_resolution() )
  {
    throw BadDelay( new_min_delay.get_ms(), "min_delay must be greater than or equal to resolution." );
  }
  else if ( new_max_delay < new_min_delay )
  {
    throw BadDelay( new_min_delay.get_ms(), "min_delay must be smaller than or equal to max_delay." );
  }
  else
  {
    min_delay_ = new_min_delay;
    max_delay_ = new_max_delay;

    std::string msg = String::compose(
      "Minimum and maximum delays were changed to %1 ms and %2 ms.", min_delay_.get_ms(), max_delay_.get_ms() );
    LOG( M_INFO, "DelayChecker::set_min_max_delay_", msg );
  }
}

void
nest::DelayChecker::get_status( DictionaryDatum& d ) const
{
  ( *d )[ names::min_delay ] = get_min_delay().get_ms();
  ( *d )[ names::max_delay ] = get_max_delay().get_ms();
}

void
nest::DelayChecker::set_status( const DictionaryDatum& d )
{
  double min_d_tmp = 0.0;
  bool min_delay_updated = updateValue< double >( d, names::min_delay, min_d_tmp );

  double max_d_tmp = 0.0;
  bool max_delay_updated = updateValue< double >( d, names::max_delay, max_d_tmp );

  if ( min_delay_updated xor max_delay_updated )
  {
    throw BadProperty( "Both min_delay and max_delay have to be specified" );
  }

  if ( min_delay_updated and max_delay_updated )
  {
    if ( kernel().connection_manager.get_num_connections() > 0 )
    {
      throw BadProperty( "Connections already exist. Please call ResetKernel first" );
    }
    else
    {
      DelayChecker::set_min_max_delay_( min_d_tmp, max_d_tmp );
      user_set_delay_extrema_ = true;
    }
  }
}

void
nest::DelayChecker::assert_valid_delay_ms( double requested_new_delay )
{
  const long new_delay = Time::delay_ms_to_steps( requested_new_delay );
  const double new_delay_ms = Time::delay_steps_to_ms( new_delay );

  if ( new_delay < Time::get_resolution().get_steps() )
  {
    throw BadDelay( new_delay_ms, "Delay must be greater than or equal to resolution" );
  }

  // if already simulated, the new delay has to be checked against the
  // min_delay and the max_delay which have been used during simulation
  if ( kernel().simulation_manager.has_been_simulated() )
  {
    const bool bad_min_delay = new_delay < kernel().connection_manager.get_min_delay();
    const bool bad_max_delay = new_delay > kernel().connection_manager.get_max_delay();
    if ( bad_min_delay or bad_max_delay )
    {
      throw BadDelay( new_delay_ms,
        "Minimum and maximum delay cannot be changed "
        "after Simulate has been called." );
    }
  }

  const bool new_min_delay = new_delay < min_delay_.get_steps();
  const bool new_max_delay = new_delay > max_delay_.get_steps();

  if ( new_min_delay )
  {
    if ( user_set_delay_extrema_ )
    {
      throw BadDelay( new_delay_ms,
        "Delay must be greater than or equal to min_delay. "
        "You may set min_delay before creating connections." );
    }
    else
    {
      if ( not freeze_delay_update_ )
      {
        min_delay_ = Time( Time::step( new_delay ) );
      }
    }
  }

  if ( new_max_delay )
  {
    if ( user_set_delay_extrema_ )
    {
      throw BadDelay( new_delay_ms,
        "Delay must be smaller than or equal to max_delay. "
        "You may set min_delay before creating connections." );
    }
    else
    {
      if ( not freeze_delay_update_ )
      {
        max_delay_ = Time( Time::step( new_delay ) );
      }
    }
  }
}

void
nest::DelayChecker::assert_two_valid_delays_steps( long new_delay1, long new_delay2 )
{
  const long ldelay = std::min( new_delay1, new_delay2 );
  const long hdelay = std::max( new_delay1, new_delay2 );

  if ( ldelay < Time::get_resolution().get_steps() )
  {
    throw BadDelay( Time::delay_steps_to_ms( ldelay ), "Delay must be greater than or equal to resolution" );
  }

  if ( kernel().simulation_manager.has_been_simulated() )
  {
    const bool bad_min_delay = ldelay < kernel().connection_manager.get_min_delay();
    const bool bad_max_delay = hdelay > kernel().connection_manager.get_max_delay();
    if ( bad_min_delay )
    {
      throw BadDelay(
        Time::delay_steps_to_ms( ldelay ), "Minimum delay cannot be changed after Simulate has been called." );
    }
    if ( bad_max_delay )
    {
      throw BadDelay(
        Time::delay_steps_to_ms( hdelay ), "Maximum delay cannot be changed after Simulate has been called." );
    }
  }

  const bool new_min_delay = ldelay < min_delay_.get_steps();
  const bool new_max_delay = hdelay > max_delay_.get_steps();

  if ( new_min_delay )
  {
    if ( user_set_delay_extrema_ )
    {
      throw BadDelay( Time::delay_steps_to_ms( ldelay ),
        "Delay must be greater than or equal to min_delay. "
        "You may set min_delay before creating connections." );
    }
    else
    {
      if ( not freeze_delay_update_ )
      {
        min_delay_ = Time( Time::step( ldelay ) );
      }
    }
  }

  if ( new_max_delay )
  {
    if ( user_set_delay_extrema_ )
    {
      throw BadDelay( Time::delay_steps_to_ms( hdelay ),
        "Delay must be smaller than or equal to max_delay. "
        "You may set max_delay before creating connections." );
    }
    else
    {
      if ( not freeze_delay_update_ )
      {
        max_delay_ = Time( Time::step( hdelay ) );
      }
    }
  }
}<|MERGE_RESOLUTION|>--- conflicted
+++ resolved
@@ -81,16 +81,7 @@
   delay new_min_delay_steps = Time( Time::ms_stamp( min_d ) ).get_steps();
   if ( Time( Time::step( new_min_delay_steps ) ).get_ms() > min_d )
   {
-<<<<<<< HEAD
-    long new_min_delay_steps = Time( Time::ms_stamp( delay_tmp ) ).get_steps();
-    if ( Time( Time::step( new_min_delay_steps ) ).get_ms() > delay_tmp )
-    {
-      new_min_delay_steps -= 1;
-    }
-    new_min_delay = Time( Time::step( new_min_delay_steps ) );
-=======
     new_min_delay_steps -= 1;
->>>>>>> c113aa3a
   }
   new_min_delay = Time( Time::step( new_min_delay_steps ) );
 
