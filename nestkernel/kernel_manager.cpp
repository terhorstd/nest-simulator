--- conflicted
+++ resolved
@@ -56,11 +56,8 @@
 {
   logging_manager.init();
   vp_manager.init();
-<<<<<<< HEAD
+  io_manager.init();
   node_manager.init();
-=======
-  io_manager.init();
->>>>>>> 32f37f38
 }
 
 void
@@ -68,11 +65,8 @@
 {
   logging_manager.reset();
   vp_manager.reset();
-<<<<<<< HEAD
+  io_manager.init();
   node_manager.reset(); // put this before model_manager.reset()
-=======
-  io_manager.init();
->>>>>>> 32f37f38
 }
 
 void
@@ -80,11 +74,8 @@
 {
   logging_manager.set_status( dict );
   vp_manager.set_status( dict );
-<<<<<<< HEAD
+  io_manager.set_status( dict );
   node_manager.set_status( dict );
-=======
-  io_manager.set_status( dict );
->>>>>>> 32f37f38
 }
 
 void
@@ -92,9 +83,6 @@
 {
   logging_manager.get_status( dict );
   vp_manager.get_status( dict );
-<<<<<<< HEAD
+  io_manager.get_status( dict );
   node_manager.get_status( dict );
-=======
-  io_manager.get_status( dict );
->>>>>>> 32f37f38
 }