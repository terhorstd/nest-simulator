--- conflicted
+++ resolved
@@ -640,10 +640,6 @@
 
   if ( kernel().node_manager.is_local_gid( target.get_gid() ) )
   {
-<<<<<<< HEAD
-    // get the ConnectorBase corresponding to the source
-=======
->>>>>>> 90e362ad
     ConnectorBase* c =
       kernel()
         .model_manager.get_synapse_prototype( syn_id, target_thread )
