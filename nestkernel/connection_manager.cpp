/*
 *  connection_manager.cpp
 *
 *  This file is part of NEST.
 *
 *  Copyright (C) 2004 The NEST Initiative
 *
 *  NEST is free software: you can redistribute it and/or modify
 *  it under the terms of the GNU General Public License as published by
 *  the Free Software Foundation, either version 2 of the License, or
 *  (at your option) any later version.
 *
 *  NEST is distributed in the hope that it will be useful,
 *  but WITHOUT ANY WARRANTY; without even the implied warranty of
 *  MERCHANTABILITY or FITNESS FOR A PARTICULAR PURPOSE.  See the
 *  GNU General Public License for more details.
 *
 *  You should have received a copy of the GNU General Public License
 *  along with NEST.  If not, see <http://www.gnu.org/licenses/>.
 *
 */

#include "connection_manager.h"

// Generated includes:
#include "config.h"

// C++ includes:
#include <cassert>
#include <cmath>
#include <set>
#include <algorithm>

// Includes from libnestutil:
#include "compose.hpp"
#include "logging.h"

// Includes from nestkernel:
#include "conn_builder.h"
#include "conn_builder_factory.h"
#include "connection_label.h"
#include "connector_base.h"
#include "connector_model.h"
#include "delay_checker.h"
#include "exceptions.h"
#include "kernel_manager.h"
#include "mpi_manager_impl.h"
#include "nest_names.h"
#include "node.h"
#include "nodelist.h"
#include "subnet.h"
<<<<<<< HEAD
#include "target_table_devices_impl.h"
=======
#include "vp_manager_impl.h"
>>>>>>> 62c019ba

// Includes from sli:
#include "dictutils.h"
#include "sliexceptions.h"
#include "token.h"
#include "tokenutils.h"

nest::ConnectionManager::ConnectionManager()
  : connruledict_( new Dictionary() )
  , connbuilder_factories_()
  , min_delay_( 1 )
  , max_delay_( 1 )
  , keep_source_table_( true )
  , have_connections_changed_( false )
{
}

nest::ConnectionManager::~ConnectionManager()
{
  source_table_.finalize();
  delete_connections_5g_();
}

void
nest::ConnectionManager::initialize()
{
  thread num_threads = kernel().vp_manager.get_num_threads();
  connections_5g_.resize( num_threads );
  for( thread tid = 0; tid < num_threads; ++tid)
  {
    connections_5g_[ tid ] = new HetConnector();
  }
  source_table_.initialize();
  target_table_.initialize();
  target_table_devices_.initialize();

  std::vector< DelayChecker > tmp2( kernel().vp_manager.get_num_threads() );
  delay_checkers_.swap( tmp2 );

  std::vector< std::vector< size_t > > tmp3( kernel().vp_manager.get_num_threads(), std::vector< size_t >() );
  vv_num_connections_.swap( tmp3 );

  // The following line is executed by all processes, no need to communicate
  // this change in delays.
  min_delay_ = max_delay_ = 1;

}

void
nest::ConnectionManager::finalize()
{
  source_table_.finalize();
  target_table_.finalize();
  target_table_devices_.finalize();
  delete_connections_5g_();
}

void
nest::ConnectionManager::set_status( const DictionaryDatum& d )
{
  for ( size_t i = 0; i < delay_checkers_.size(); ++i )
  {
    delay_checkers_[ i ].set_status( d );
  }
}

nest::DelayChecker&
nest::ConnectionManager::get_delay_checker()
{
  return delay_checkers_[ kernel().vp_manager.get_thread_id() ];
}

void
nest::ConnectionManager::get_status( DictionaryDatum& d )
{
  update_delay_extrema_();
  def< double >( d, "min_delay", Time( Time::step( min_delay_ ) ).get_ms() );
  def< double >( d, "max_delay", Time( Time::step( max_delay_ ) ).get_ms() );

  size_t n = get_num_connections();
  def< long >( d, "num_connections", n );
}

DictionaryDatum
nest::ConnectionManager::get_synapse_status( const index source_gid,
  const index target_gid,
  const thread tid,
  const synindex syn_id,
  const port p ) const // TODO@5g: rename port -> lcid?
{
  kernel().model_manager.assert_valid_syn_id( syn_id );

  DictionaryDatum dict( new Dictionary );
  ( *dict )[ names::source ] = source_gid;
  ( *dict )[ names::synapse_model ] =
    LiteralDatum( kernel().model_manager.get_synapse_prototype( syn_id ).get_name() );

  const Node* source = kernel().node_manager.get_node( source_gid, tid );
  const Node* target = kernel().node_manager.get_node( target_gid, tid );

  if ( source->has_proxies() and target->has_proxies() )
  {
    // TODO@5g: get_synapse_neuron_to_neuron_status
    connections_5g_[ tid ]->get_synapse_status( syn_id, dict, p );
  }
  else if ( source->has_proxies() and not target->has_proxies() )
  {
    // TODO@5g: get_synapse_neuron_to_device_status
    target_table_devices_.get_synapse_status_to_device( tid, source_gid, syn_id, dict, p );
  }
  else if ( not source->has_proxies() )
  {
    // TODO@5g: get_synapse_from_device_status
    const index ldid = source->get_local_device_id();
    target_table_devices_.get_synapse_status_from_device( tid, ldid, syn_id, dict, p );
  }
  else
  {
    assert( false );
  }

  return dict;
}

void
nest::ConnectionManager::set_synapse_status(
  const index source_gid,
  const index target_gid,
  const thread tid,
  const synindex syn_id,
  const port p,
  const DictionaryDatum& dict )
{
  kernel().model_manager.assert_valid_syn_id( syn_id );

  const Node* source = kernel().node_manager.get_node( source_gid, tid );
  const Node* target = kernel().node_manager.get_node( target_gid, tid );

  try
  {
    if ( source->has_proxies() and target->has_proxies() )
    {
      connections_5g_[ tid ]->set_synapse_status( syn_id, kernel().model_manager.get_synapse_prototype( syn_id, tid ), dict, p );
    }
    else if ( source->has_proxies() and not target->has_proxies() )
    {
      target_table_devices_.set_synapse_status_to_device( tid, source_gid, syn_id, kernel().model_manager.get_synapse_prototype( syn_id, tid ), dict, p );
    }
    else if ( not source->has_proxies() )
    {
      const index ldid = source->get_local_device_id();
      target_table_devices_.set_synapse_status_from_device( tid, ldid, syn_id, kernel().model_manager.get_synapse_prototype( syn_id, tid ), dict, p );
    }
    else
    {
      assert( false );
    }
  }
  catch ( BadProperty& e )
  {
    throw BadProperty(
      String::compose( "Setting status of '%1' connecting from GID %2 to GID %3 via port %4: %5",
        kernel().model_manager.get_synapse_prototype( syn_id, tid ).get_name(),
        source_gid,
        target_gid,
        p,
        e.message() ) );
  }
}

void
nest::ConnectionManager::delete_connections_5g_()
{
  for( std::vector< HetConnector* >::iterator it = connections_5g_.begin();
       it != connections_5g_.end(); ++it)
  {
    (*it)->~HetConnector();
  }
  connections_5g_.clear();
}

const nest::Time
nest::ConnectionManager::get_min_delay_time_() const
{
  Time min_delay = Time::pos_inf();

  std::vector< DelayChecker >::const_iterator it;
  for ( it = delay_checkers_.begin(); it != delay_checkers_.end(); ++it )
    min_delay = std::min( min_delay, it->get_min_delay() );

  return min_delay;
}

const nest::Time
nest::ConnectionManager::get_max_delay_time_() const
{
  Time max_delay = Time::get_resolution();

  std::vector< DelayChecker >::const_iterator it;
  for ( it = delay_checkers_.begin(); it != delay_checkers_.end(); ++it )
    max_delay = std::max( max_delay, it->get_max_delay() );

  return max_delay;
}

bool
nest::ConnectionManager::get_user_set_delay_extrema() const
{
  bool user_set_delay_extrema = false;

  std::vector< DelayChecker >::const_iterator it;
  for ( it = delay_checkers_.begin(); it != delay_checkers_.end(); ++it )
    user_set_delay_extrema |= it->get_user_set_delay_extrema();

  return user_set_delay_extrema;
}

nest::ConnBuilder*
nest::ConnectionManager::get_conn_builder( const std::string& name,
  const GIDCollection& sources,
  const GIDCollection& targets,
  const DictionaryDatum& conn_spec,
  const DictionaryDatum& syn_spec )
{
  const size_t rule_id = connruledict_->lookup( name );
  return connbuilder_factories_.at( rule_id )->create(
    sources, targets, conn_spec, syn_spec );
}

void
nest::ConnectionManager::calibrate( const TimeConverter& tc )
{
  for ( thread tid = 0; tid < kernel().vp_manager.get_num_threads(); ++tid )
  {
    delay_checkers_[ tid ].calibrate( tc );
  }
}

void
nest::ConnectionManager::connect( const GIDCollection& sources,
  const GIDCollection& targets,
  const DictionaryDatum& conn_spec,
  const DictionaryDatum& syn_spec )
{
  have_connections_changed_ = true;

  conn_spec->clear_access_flags();
  syn_spec->clear_access_flags();

  if ( !conn_spec->known( names::rule ) )
    throw BadProperty( "Connectivity spec must contain connectivity rule." );
  const Name rule_name =
    static_cast< const std::string >( ( *conn_spec )[ names::rule ] );

  if ( !connruledict_->known( rule_name ) )
    throw BadProperty(
      String::compose( "Unknown connectivity rule: %1", rule_name ) );
  const long rule_id = ( *connruledict_ )[ rule_name ];

  ConnBuilder* cb = connbuilder_factories_.at( rule_id )->create(
    sources, targets, conn_spec, syn_spec );
  assert( cb != 0 );

  // at this point, all entries in conn_spec and syn_spec have been checked
  ALL_ENTRIES_ACCESSED(
    *conn_spec, "Connect", "Unread dictionary entries in conn_spec: " );
  ALL_ENTRIES_ACCESSED(
    *syn_spec, "Connect", "Unread dictionary entries in syn_spec: " );

  cb->connect();
  delete cb;
}

void
nest::ConnectionManager::update_delay_extrema_()
{
  min_delay_ = get_min_delay_time_().get_steps();
  max_delay_ = get_max_delay_time_().get_steps();

  if ( not get_user_set_delay_extrema() )
  {
    // If no min/max_delay is set explicitly (SetKernelStatus), then the default
    // delay used by the SPBuilders have to be respected for the min/max_delay.
    min_delay_ =
      std::min( min_delay_, kernel().sp_manager.builder_min_delay() );
    max_delay_ =
      std::max( max_delay_, kernel().sp_manager.builder_max_delay() );
  }

  if ( kernel().mpi_manager.get_num_processes() > 1 )
  {
    std::vector< delay > min_delays( kernel().mpi_manager.get_num_processes() );
    min_delays[ kernel().mpi_manager.get_rank() ] = min_delay_;
    kernel().mpi_manager.communicate( min_delays );
    min_delay_ = *std::min_element( min_delays.begin(), min_delays.end() );

    std::vector< delay > max_delays( kernel().mpi_manager.get_num_processes() );
    max_delays[ kernel().mpi_manager.get_rank() ] = max_delay_;
    kernel().mpi_manager.communicate( max_delays );
    max_delay_ = *std::max_element( max_delays.begin(), max_delays.end() );
  }

  if ( min_delay_ == Time::pos_inf().get_steps() )
    min_delay_ = Time::get_resolution().get_steps();
}

// gid node thread syn delay weight
void
nest::ConnectionManager::connect( index sgid,
  Node* target,
  thread target_thread,
  index syn,
  double_t d,
  double_t w )
{
<<<<<<< HEAD
  have_connections_changed_ = true;

  Node* const source = kernel().node_manager.get_node( sgid, target_thread );
  const thread tid = kernel().vp_manager.get_thread_id();

  // normal nodes and devices with proxies -> normal nodes and devices with proxies
  if ( source->has_proxies() && target->has_proxies() )
  {
    connect_( *source, *target, sgid, target_thread, syn, d, w );
  }
  // normal nodes and devices with proxies -> normal devices
  else if ( source->has_proxies() && not target->has_proxies() )
  {
    if ( source->is_proxy() || source->get_thread() != tid)
=======
  const thread tid = kernel().vp_manager.get_thread_id();
  Node* source = kernel().node_manager.get_node( sgid, target_thread );

  // target is a normal node or device with proxies
  if ( target->has_proxies() )
  {
    connect_( *source, *target, sgid, target_thread, syn, d, w );
  }
  else if ( target->local_receiver() ) // target is a normal device
  {
    // make sure source is on this MPI rank
    if ( source->is_proxy() )
>>>>>>> 62c019ba
    {
      return;
    }

<<<<<<< HEAD
    connect_to_device_( *source, *target, sgid, target_thread, syn, d, w );
  }
  // normal devices -> normal nodes and devices with proxies
  else if ( not source->has_proxies() && target->has_proxies() )
  {
    connect_from_device_( *source, *target, sgid, target_thread, syn, d, w );
  }
  // normal devices -> normal devices
  else if ( not source->has_proxies() && not target->has_proxies() )
  {
    // create connection only on suggested thread of target
    target_thread = kernel().vp_manager.vp_to_thread( kernel().vp_manager.suggest_vp( target->get_gid() ) );
    if ( target_thread == tid )
    {
      connect_from_device_( *source, *target, sgid, target_thread, syn, d, w );
    }
  }
  // globally receiving devices
  // e.g., volume transmitter
  else if ( not target->has_proxies() && not target->local_receiver() )
  {
     // we do not allow to connect a device to a global receiver at the moment
    if ( not source->has_proxies() )
    {
      return;
    }
    // globally receiving devices iterate over all target threads
    const thread n_threads = kernel().vp_manager.get_num_threads();
    for ( thread tid = 0; tid < n_threads; ++tid )
    {
      target = kernel().node_manager.get_node( target->get_gid(), tid );
      connect_( *source, *target, sgid, tid, syn, d, w );
=======
    // make sure connections are only created on the thread of the device
    if ( ( source->get_thread() != target_thread )
      && ( source->has_proxies() ) )
    {
      return;
    }

    if ( source->has_proxies() ) // normal neuron->device connection
    {
      connect_( *source, *target, sgid, target_thread, syn, d, w );
    }
    else // create device->device connections on suggested thread of target
    {
      target_thread = kernel().vp_manager.vp_to_thread(
        kernel().vp_manager.suggest_vp( target->get_gid() ) );
      if ( target_thread == tid )
      {
        source = kernel().node_manager.get_node( sgid, target_thread );
        target =
          kernel().node_manager.get_node( target->get_gid(), target_thread );
        connect_( *source, *target, sgid, target_thread, syn, d, w );
      }
    }
  }
  else // globally receiving devices, e.g., volume transmitter
  {
    // we do not allow to connect a device to a global receiver at the moment
    if ( not source->has_proxies() )
    {
      return;
>>>>>>> 62c019ba
    }
    connect_( *source, *target, sgid, tid, syn, d, w );
  }
  else
  {
    assert( false );
  }
}

// TODO@5g: why are d and w passed as arguments? params should contain these
// gid node thread syn dict delay weight
void
nest::ConnectionManager::connect( index sgid,
  Node* target,
  thread target_thread,
  index syn,
  DictionaryDatum& params,
  double_t d,
  double_t w )
{
<<<<<<< HEAD
  have_connections_changed_ = true;

  Node* const source = kernel().node_manager.get_node( sgid, target_thread );

  // normal nodes and devices with proxies -> normal nodes and devices with proxies
  if ( source->has_proxies() && target->has_proxies() )
  {
    connect_( *source, *target, sgid, target_thread, syn, params, d, w );
  }
  // normal nodes and devices with proxies -> normal devices
  else if ( source->has_proxies() && not target->has_proxies() )
=======
  const thread tid = kernel().vp_manager.get_thread_id();
  Node* source = kernel().node_manager.get_node( sgid, target_thread );

  // target is a normal node or device with proxies
  if ( target->has_proxies() )
  {
    connect_( *source, *target, sgid, target_thread, syn, params, d, w );
  }
  else if ( target->local_receiver() ) // target is a normal device
>>>>>>> 62c019ba
  {
    // make sure source is on this MPI rank
    if ( source->is_proxy() )
    {
      return;
    }

<<<<<<< HEAD
    if ( ( source->get_thread() != target_thread ) && ( source->has_proxies() ) )
    {
      target_thread = source->get_thread();
      target = kernel().node_manager.get_node( target->get_gid(), target_thread );
    }

    connect_to_device_( *source, *target, sgid, target_thread, syn, params, d, w );
  }
  // normal devices -> normal nodes and devices with proxies
  else if ( not source->has_proxies() && target->has_proxies() )
  {
    connect_from_device_( *source, *target, sgid, target_thread, syn, params, d, w );
  }
  // normal devices -> normal devices
  else if ( not source->has_proxies() && not target->has_proxies() )
  {
    // create connection only on suggested thread of target
    thread tid = kernel().vp_manager.get_thread_id();
    target_thread = kernel().vp_manager.vp_to_thread( kernel().vp_manager.suggest_vp( target->get_gid() ) );
    if ( target_thread == tid )
    {
      connect_from_device_( *source, *target, sgid, target_thread, syn, params, d, w );
    }
  }
  // globally receiving devices
  // e.g., volume transmitter
  else if ( not target->has_proxies() && not target->local_receiver() )
  {
     // we do not allow to connect a device to a global receiver at the moment
    if ( not source->has_proxies() )
    {
      return;
    }
    // globally receiving devices iterate over all target threads
    const thread n_threads = kernel().vp_manager.get_num_threads();
    for ( thread tid = 0; tid < n_threads; ++tid )
    {
      target = kernel().node_manager.get_node( target->get_gid(), tid );
      connect_to_device_( *source, *target, sgid, tid, syn, params, d, w );
=======
    // make sure connections are only created on the thread of the device
    if ( ( source->get_thread() != target_thread )
      && ( source->has_proxies() ) )
    {
      return;
    }

    if ( source->has_proxies() ) // normal neuron->device connection
    {
      connect_( *source, *target, sgid, target_thread, syn, d, w );
    }
    else // create device->device connections on suggested thread of target
    {
      target_thread = kernel().vp_manager.vp_to_thread(
        kernel().vp_manager.suggest_vp( target->get_gid() ) );
      if ( target_thread == tid )
      {
        source = kernel().node_manager.get_node( sgid, target_thread );
        target =
          kernel().node_manager.get_node( target->get_gid(), target_thread );
        connect_( *source, *target, sgid, target_thread, syn, d, w );
      }
    }
  }
  else // globally receiving devices, e.g., volume transmitter
  {
    // we do not allow to connect a device to a global receiver at the moment
    if ( not source->has_proxies() )
    {
      return;
>>>>>>> 62c019ba
    }
    connect_( *source, *target, sgid, tid, syn, params, d, w );
  }
  else
  {
    assert( false );
  }
}

// TODO@5g: remove; only used by deprecated connect functions
// gid gid dict
bool
nest::ConnectionManager::connect( index sgid,
  index tgid,
  DictionaryDatum& params,
  index syn )
{
<<<<<<< HEAD
  have_connections_changed_ = true;

  thread tid = kernel().vp_manager.get_thread_id();

  if ( !kernel().node_manager.is_local_gid( tgid ) )
=======
  const thread tid = kernel().vp_manager.get_thread_id();

  // make sure target is on this MPI rank
  if ( !kernel().node_manager.is_local_gid( tgid ) )
  {
>>>>>>> 62c019ba
    return false;
  }

  Node* target = kernel().node_manager.get_node( tgid, tid );
<<<<<<< HEAD

  thread target_thread = target->get_thread();

  Node* source = kernel().node_manager.get_node( sgid, target_thread );

  // normal nodes and devices with proxies -> normal nodes and devices with proxies
  if ( source->has_proxies() && target->has_proxies() )
  {
    connect_( *source, *target, sgid, target_thread, syn, params );
  }
  // normal nodes and devices with proxies -> normal devices
  else if ( source->has_proxies() && not target->has_proxies() )
  {
=======
  thread target_thread = target->get_thread();
  Node* source = kernel().node_manager.get_node( sgid, target_thread );

  // target is a normal node or device with proxies
  if ( target->has_proxies() )
  {
    connect_( *source, *target, sgid, target_thread, syn, params );
  }
  else if ( target->local_receiver() ) // target is a normal device
  {
    // make sure source is on this MPI rank
>>>>>>> 62c019ba
    if ( source->is_proxy() )
    {
      return false;
    }

<<<<<<< HEAD
    if ( ( source->get_thread() != target_thread ) && ( source->has_proxies() ) )
    {
      target_thread = source->get_thread();
      target = kernel().node_manager.get_node( tgid, target_thread );
    }

    connect_to_device_( *source, *target, sgid, target_thread, syn, params );
  }
  // normal devices -> normal nodes and devices with proxies
  else if ( not source->has_proxies() && target->has_proxies() )
  {
    connect_from_device_( *source, *target, sgid, target_thread, syn, params );
  }
  // normal devices -> normal devices
  else if ( not source->has_proxies() && not target->has_proxies() )
  {
    // create connection only on suggested thread of target
    target_thread = kernel().vp_manager.vp_to_thread( kernel().vp_manager.suggest_vp( target->get_gid() ) );
    if ( target_thread == tid )
    {
      connect_from_device_( *source, *target, sgid, target_thread, syn, params );
    }
  }
  // globally receiving devices
  // e.g., volume transmitter
  else if ( not target->has_proxies() && not target->local_receiver() )
  {
     // we do not allow to connect a device to a global receiver at the moment
    if ( not source->has_proxies() )
    {
      return false;
    }
    // globally receiving devices iterate over all target threads
    const thread n_threads = kernel().vp_manager.get_num_threads();
    for ( thread tid = 0; tid < n_threads; ++tid )
    {
      target = kernel().node_manager.get_node( tgid, tid );
      connect_( *source, *target, sgid, tid, syn, params );
=======
    // make sure connections are only created on the thread of the device
    if ( ( source->get_thread() != target_thread )
      && ( source->has_proxies() ) )
    {
      return false;
    }

    if ( source->has_proxies() ) // normal neuron->device connection
    {
      connect_( *source, *target, sgid, target_thread, syn, params );
    }
    else // create device->device connections on suggested thread of target
    {
      target_thread = kernel().vp_manager.vp_to_thread(
        kernel().vp_manager.suggest_vp( target->get_gid() ) );
      if ( target_thread == tid )
      {
        source = kernel().node_manager.get_node( sgid, target_thread );
        target =
          kernel().node_manager.get_node( target->get_gid(), target_thread );
        connect_( *source, *target, sgid, target_thread, syn, params );
      }
    }
  }
  else // globally receiving devices, e.g., volume transmitter
  {
    // we do not allow to connect a device to a global receiver at the moment
    if ( not source->has_proxies() )
    {
      return false;
>>>>>>> 62c019ba
    }
    connect_( *source, *target, sgid, tid, syn, params );
  }
<<<<<<< HEAD
  else
  {
    assert( false );
  }

=======
>>>>>>> 62c019ba
  // We did not exit prematurely due to proxies, so we have connected.
  return true;
}

/**
 * The parameters delay and weight have the default value NAN.
 */
void
nest::ConnectionManager::connect_( Node& s,
  Node& r,
  index s_gid,
  thread tid,
  index syn,
  double_t d,
  double_t w )
{
  kernel().model_manager.assert_valid_syn_id( syn );

  kernel().model_manager.get_synapse_prototype( syn, tid ).add_connection_5g(
    s, r, connections_5g_[ tid ], syn, d, w );
  source_table_.add_source( tid, syn, s_gid );

  // TODO: set size of vv_num_connections in init
  if ( vv_num_connections_[ tid ].size() <= syn )
  {
    vv_num_connections_[ tid ].resize( syn + 1 );
  }
  ++vv_num_connections_[ tid ][ syn ];
}

void
nest::ConnectionManager::connect_( Node& s,
  Node& r,
  index s_gid,
  thread tid,
  index syn,
  DictionaryDatum& p,
  double_t d,
  double_t w )
{
  kernel().model_manager.assert_valid_syn_id( syn );

  kernel().model_manager.get_synapse_prototype( syn, tid ).add_connection_5g(
    s, r, connections_5g_[ tid ], syn, p, d, w );
  source_table_.add_source( tid, syn, s_gid );

  // TODO: set size of vv_num_connections in init
  if ( vv_num_connections_[ tid ].size() <= syn )
  {
    vv_num_connections_[ tid ].resize( syn + 1 );
  }
  ++vv_num_connections_[ tid ][ syn ];
}

<<<<<<< HEAD
void
nest::ConnectionManager::connect_to_device_( Node& s,
  Node& r,
  index s_gid,
  thread tid,
  index syn,
  double_t d,
  double_t w )
{
  kernel().model_manager.assert_valid_syn_id( syn );

  // create entries in connection structure for connections to devices
  target_table_devices_.add_connection_to_device( s, r, s_gid, tid, syn, d, w );

  // TODO: set size of vv_num_connections in init
  if ( vv_num_connections_[ tid ].size() <= syn )
  {
    vv_num_connections_[ tid ].resize( syn + 1 );
  }
  ++vv_num_connections_[ tid ][ syn ];
}
=======
 The parameters delay and weight have the default value numerics::nan.
 numerics::nan is a special value, which describes double values that
 are not a number. If delay or weight is omitted in an connect call,
 numerics::nan indicates this and weight/delay are set only, if they are valid.
 */
>>>>>>> 62c019ba

void
nest::ConnectionManager::connect_to_device_( Node& s,
  Node& r,
  index s_gid,
  thread tid,
  index syn,
  DictionaryDatum& p,
  double_t d,
  double_t w )
{
  kernel().model_manager.assert_valid_syn_id( syn );

  // create entries in connection structure for connections to devices
  target_table_devices_.add_connection_to_device( s, r, s_gid, tid, syn, p, d, w );

  // TODO: set size of vv_num_connections in init
  if ( vv_num_connections_[ tid ].size() <= syn )
  {
    vv_num_connections_[ tid ].resize( syn + 1 );
  }
  ++vv_num_connections_[ tid ][ syn ];
}

void
nest::ConnectionManager::connect_from_device_( Node& s,
  Node& r,
  index s_gid,
  thread tid,
  index syn,
  double_t d,
  double_t w )
{
  kernel().model_manager.assert_valid_syn_id( syn ); // TODO@5g: move to connect(...)

  // create entries in connections vector of devices
  target_table_devices_.add_connection_from_device( s, r, s_gid, tid, syn, d, w );

  // TODO@5g: move to connect(...)
  // TODO: set size of vv_num_connections in init
  if ( vv_num_connections_[ tid ].size() <= syn )
  {
    vv_num_connections_[ tid ].resize( syn + 1 );
  }
  ++vv_num_connections_[ tid ][ syn ];
}

void
nest::ConnectionManager::connect_from_device_( Node& s,
  Node& r,
  index s_gid,
  thread tid,
  index syn,
  DictionaryDatum& p,
  double_t d,
  double_t w )
{
  kernel().model_manager.assert_valid_syn_id( syn );

  // create entries in connections vector of devices
  target_table_devices_.add_connection_from_device( s, r, s_gid, tid, syn, p, d, w );

  // TODO: set size of vv_num_connections in init
  if ( vv_num_connections_[ tid ].size() <= syn )
  {
    vv_num_connections_[ tid ].resize( syn + 1 );
  }
  ++vv_num_connections_[ tid ][ syn ];
}

// TODO@5g: implement
/**
 * Works in a similar way to connect, same logic but removes a connection.
 * @param target target node
 * @param sgid id of the source
 * @param target_thread thread of the target
 * @param syn_id type of synapse
 */
void
nest::ConnectionManager::disconnect( Node& target,
  index sgid,
  thread target_thread,
  index syn_id )
{
  assert( false );

  // if ( kernel().node_manager.is_local_gid( target.get_gid() ) )
  // {
  //   // get the ConnectorBase corresponding to the source
  //   ConnectorBase* conn = validate_pointer( validate_source_entry_( target_thread, sgid, syn_id ) );
  //   ConnectorBase* c = kernel()
  //                        .model_manager.get_synapse_prototype( syn_id, target_thread )
  //                        .delete_connection( target, target_thread, conn, syn_id );
  //   if ( c == 0 )
  //   {
  //     connections_[ target_thread ].erase( sgid );
  //   }
  //   else
  //   {
  //     connections_[ target_thread ].set( sgid, c );
  //   }
  //   --vv_num_connections_[ target_thread ][ syn_id ];
  // }
}

// -----------------------------------------------------------------------------

<<<<<<< HEAD
void
nest::ConnectionManager::divergent_connect( index source_id,
  const TokenArray& target_ids,
  const TokenArray& weights,
  const TokenArray& delays,
  index syn )
{
  assert( false );
  bool complete_wd_lists =
    ( target_ids.size() == weights.size() && weights.size() != 0
      && weights.size() == delays.size() );
  bool short_wd_lists =
    ( target_ids.size() != weights.size() && weights.size() == 1
      && delays.size() == 1 );
  bool no_wd_lists = ( weights.size() == 0 && delays.size() == 0 );

  // check if we have consistent lists for weights and delays
  if ( !( complete_wd_lists || short_wd_lists || no_wd_lists ) )
  {
    LOG( M_ERROR,
      "DivergentConnect",
      "If explicitly specified, weights and delays must be either doubles or "
      "lists of equal size. If given as lists, their size must be 1 or the "
      "same size as targets." );
    throw DimensionMismatch();
  }

  Node* source = kernel().node_manager.get_node( source_id );

  Subnet* source_comp = dynamic_cast< Subnet* >( source );
  if ( source_comp != 0 )
  {
    LOG(
      M_INFO, "DivergentConnect", "Source ID is a subnet; I will iterate it." );

    // collect all leaves in source subnet, then divergent-connect each leaf
    LocalLeafList local_sources( *source_comp );
    std::vector< MPIManager::NodeAddressingData > global_sources;
    kernel().mpi_manager.communicate( local_sources, global_sources );
    for ( std::vector< MPIManager::NodeAddressingData >::iterator src =
            global_sources.begin();
          src != global_sources.end();
          ++src )
      divergent_connect( src->get_gid(), target_ids, weights, delays, syn );

    return;
  }

  // We retrieve pointers for all targets, this implicitly checks if they
  // exist and throws UnknownNode if not.
  std::vector< Node* > targets;
  targets.reserve( target_ids.size() );

  // only bother with local targets - is_local_gid is cheaper than get_node()
  for ( index i = 0; i < target_ids.size(); ++i )
  {
    index gid = getValue< long >( target_ids[ i ] );
    if ( kernel().node_manager.is_local_gid( gid ) )
      targets.push_back( kernel().node_manager.get_node( gid ) );
  }

  for ( index i = 0; i < targets.size(); ++i )
  {
    thread target_thread = targets[ i ]->get_thread();

    if ( source->get_thread() != target_thread )
      source = kernel().node_manager.get_node( source_id, target_thread );

    if ( !targets[ i ]->has_proxies() && source->is_proxy() )
      continue;

    try
    {
      if ( complete_wd_lists )
        connect_( *source,
          *targets[ i ],
          source_id,
          target_thread,
          syn,
          delays.get( i ),
          weights.get( i ) );
      else if ( short_wd_lists )
        connect_( *source,
          *targets[ i ],
          source_id,
          target_thread,
          syn,
          delays.get( 0 ),
          weights.get( 0 ) );
      else
        connect_( *source, *targets[ i ], source_id, target_thread, syn );
    }
    catch ( IllegalConnection& e )
    {
      std::string msg = String::compose(
        "Target with ID %1 does not support the connection. "
        "The connection will be ignored.",
        targets[ i ]->get_gid() );
      if ( !e.message().empty() )
        msg += "\nDetails: " + e.message();
      LOG( M_WARNING, "DivergentConnect", msg.c_str() );
      continue;
    }
    catch ( UnknownReceptorType& e )
    {
      std::string msg = String::compose(
        "In Connection from global source ID %1 to target ID %2: "
        "Target does not support requested receptor type. "
        "The connection will be ignored",
        source->get_gid(),
        targets[ i ]->get_gid() );
      if ( !e.message().empty() )
        msg += "\nDetails: " + e.message();
      LOG( M_WARNING, "DivergentConnect", msg.c_str() );
      continue;
    }
    catch ( TypeMismatch& e )
    {
      std::string msg = String::compose(
        "In Connection from global source ID %1 to target ID %2: "
        "Expect source and weights of type double. "
        "The connection will be ignored",
        source->get_gid(),
        targets[ i ]->get_gid() );
      if ( !e.message().empty() )
        msg += "\nDetails: " + e.message();
      LOG( M_WARNING, "DivergentConnect", msg.c_str() );
      continue;
    }
  }
}

// -----------------------------------------------------------------------------


=======
/**
 * Divergent connection routine for use by DataConnect.
 *
 * @note This method is used only by DataConnect.
 */
>>>>>>> 62c019ba
void
nest::ConnectionManager::divergent_connect( index source_id,
  DictionaryDatum pars,
  index syn )
{
  assert( false );
  // We extract the parameters from the dictionary explicitly since getValue()
  // for DoubleVectorDatum
  // copies the data into an array, from which the data must then be copied once
  // more.
  Dictionary::iterator di_s, di_t;

  // To save time, we first create the parameter dictionary for connect(), then
  // we copy
  // all keys from the original dictionary into the parameter dictionary.
  // We can the later use iterators to change the values inside the parameter
  // dictionary,
  // rather than using the lookup operator.
  // We also do the parameter checking here so that we can later use unsafe
  // operations.
  for ( di_s = ( *pars ).begin(); di_s != ( *pars ).end(); ++di_s )
  {
    DoubleVectorDatum const* tmp =
      dynamic_cast< DoubleVectorDatum* >( di_s->second.datum() );
    IntVectorDatum const* tmpint =
      dynamic_cast< IntVectorDatum* >( di_s->second.datum() );
    ArrayDatum* ad = dynamic_cast< ArrayDatum* >( di_s->second.datum() );
    if ( tmp == 0 )
    {

      std::string msg = String::compose(
        "Parameter '%1' must be a DoubleVectorArray or numpy.array. ",
        di_s->first.toString() );
      LOG( M_DEBUG, "DivergentConnect", msg );
      LOG( M_DEBUG,
        "DivergentConnect",
        "Trying to convert, but this takes time." );

      if ( tmpint )
      {
        std::vector< double >* data =
          new std::vector< double >( ( *tmpint )->begin(), ( *tmpint )->end() );
        DoubleVectorDatum* dvd = new DoubleVectorDatum( data );
        di_s->second = dvd;
      }
      else if ( ad )
      {
        std::vector< double >* data = new std::vector< double >;
        ad->toVector( *data );
        DoubleVectorDatum* dvd = new DoubleVectorDatum( data );
        di_s->second = dvd;
      }
      else
      {
        throw TypeMismatch( DoubleVectorDatum().gettypename().toString()
            + " or " + ArrayDatum().gettypename().toString(),
          di_s->second.datum()->gettypename().toString() );
      }
    }
  }

  const Token target_t = pars->lookup2( names::target );
  DoubleVectorDatum const* ptarget_ids =
    static_cast< DoubleVectorDatum* >( target_t.datum() );
  const std::vector< double >& target_ids( **ptarget_ids );

  // Only to check consistent
  const Token weight_t = pars->lookup2( names::weight );
  DoubleVectorDatum const* pweights =
    static_cast< DoubleVectorDatum* >( weight_t.datum() );

  const Token delay_t = pars->lookup2( names::delay );
  DoubleVectorDatum const* pdelays =
    static_cast< DoubleVectorDatum* >( delay_t.datum() );


  bool complete_wd_lists = ( ( *ptarget_ids )->size() == ( *pweights )->size()
    && ( *pweights )->size() == ( *pdelays )->size() );
  // check if we have consistent lists for weights and delays
  if ( !complete_wd_lists )
  {
    LOG( M_ERROR,
      "DivergentConnect",
      "All lists in the parameter dictionary must be of equal size." );
    throw DimensionMismatch();
  }

  Node* source = kernel().node_manager.get_node( source_id );

  Subnet* source_comp = dynamic_cast< Subnet* >( source );
  if ( source_comp != 0 )
  {
    LOG(
      M_INFO, "DivergentConnect", "Source ID is a subnet; I will iterate it." );

    // collect all leaves in source subnet, then divergent-connect each leaf
    LocalLeafList local_sources( *source_comp );
    std::vector< MPIManager::NodeAddressingData > global_sources;
    kernel().mpi_manager.communicate( local_sources, global_sources );
    for ( std::vector< MPIManager::NodeAddressingData >::iterator src =
            global_sources.begin();
          src != global_sources.end();
          ++src )
      divergent_connect( src->get_gid(), pars, syn );

    return;
  }

#pragma omp parallel private( di_s )
  {
    thread tid = kernel().vp_manager.get_thread_id();
    DictionaryDatum par_i( new Dictionary() );

    size_t n_targets = target_ids.size();
    for ( index i = 0; i < n_targets; ++i )
    {
<<<<<<< HEAD
      std::string msg = String::compose(
        "In Connection from global source ID %1 to target ID %2: "
        "Target does not support requested receptor type. "
        "The connection will be ignored",
        source_id,
        target_ids[ i ] );
      if ( !e.message().empty() )
        msg += "\nDetails: " + e.message();
      LOG( M_WARNING, "DivergentConnect", msg.c_str() );
      continue;
    }
  }
}


void
nest::ConnectionManager::random_divergent_connect( index source_id,
  const TokenArray& target_ids,
  index n,
  const TokenArray& weights,
  const TokenArray& delays,
  bool allow_multapses,
  bool allow_autapses,
  index syn )
{
  assert( false );
  Node* source = kernel().node_manager.get_node( source_id );

  // check if we have consistent lists for weights and delays
  if ( !( weights.size() == n || weights.size() == 0 )
    && ( weights.size() == delays.size() ) )
  {
    LOG( M_ERROR,
      "RandomDivergentConnect",
      "weights and delays must be lists of size n." );
    throw DimensionMismatch();
  }

  Subnet* source_comp = dynamic_cast< Subnet* >( source );
  if ( source_comp != 0 )
  {
    LOG( M_INFO,
      "RandomDivergentConnect",
      "Source ID is a subnet; I will iterate it." );

    // collect all leaves in source subnet, then divergent-connect each leaf
    LocalLeafList local_sources( *source_comp );
    std::vector< MPIManager::NodeAddressingData > global_sources;
    kernel().mpi_manager.communicate( local_sources, global_sources );

    for ( std::vector< MPIManager::NodeAddressingData >::iterator src =
            global_sources.begin();
          src != global_sources.end();
          ++src )
      random_divergent_connect( src->get_gid(),
        target_ids,
        n,
        weights,
        delays,
        allow_multapses,
        allow_autapses,
        syn );

    return;
  }

  librandom::RngPtr rng = kernel().rng_manager.get_grng();

  TokenArray chosen_targets;

  std::set< long > ch_ids; // ch_ids used for multapses identification

  long n_rnd = target_ids.size();

  for ( size_t j = 0; j < n; ++j )
  {
    long t_id;
=======
      Node* target = 0;
      try
      {
        target = kernel().node_manager.get_node( target_ids[ i ], tid );
      }
      catch ( UnknownNode& e )
      {
        std::string msg = String::compose(
          "Target with ID %1 does not exist. "
          "The connection will be ignored.",
          target_ids[ i ] );
        if ( !e.message().empty() )
          msg += "\nDetails: " + e.message();
        LOG( M_WARNING, "DivergentConnect", msg.c_str() );
        continue;
      }
>>>>>>> 62c019ba

      if ( target->get_thread() != tid )
      {
        continue;
      }

      // here we fill a parameter dictionary with the values of the current loop
      // index.
      par_i->clear();
      for ( di_s = ( *pars ).begin(); di_s != ( *pars ).end(); ++di_s )
      {
        DoubleVectorDatum const* tmp =
          static_cast< DoubleVectorDatum* >( di_s->second.datum() );
        const std::vector< double >& tmpvec = **tmp;
        par_i->insert( di_s->first, Token( new DoubleDatum( tmpvec[ i ] ) ) );
      }

      try
      {
        connect( source_id, target_ids[ i ], par_i, syn );
      }
      catch ( UnexpectedEvent& e )
      {
        std::string msg = String::compose(
          "Target with ID %1 does not support the connection. "
          "The connection will be ignored.",
          target_ids[ i ] );
        if ( !e.message().empty() )
          msg += "\nDetails: " + e.message();
        LOG( M_WARNING, "DivergentConnect", msg.c_str() );
        continue;
      }
      catch ( IllegalConnection& e )
      {
        std::string msg = String::compose(
          "Target with ID %1 does not support the connection. "
          "The connection will be ignored.",
          target_ids[ i ] );
        if ( !e.message().empty() )
          msg += "\nDetails: " + e.message();
        LOG( M_WARNING, "DivergentConnect", msg.c_str() );
        continue;
      }
      catch ( UnknownReceptorType& e )
      {
        std::string msg = String::compose(
          "In Connection from global source ID %1 to target ID %2: "
          "Target does not support requested receptor type. "
          "The connection will be ignored",
          source_id,
          target_ids[ i ] );
        if ( !e.message().empty() )
          msg += "\nDetails: " + e.message();
        LOG( M_WARNING, "DivergentConnect", msg.c_str() );
        continue;
      }
    }
  }
}

/**
 * Connect, using a dictionary with arrays.
 * The connection rule is based on the details of the dictionary entries source
 * and target.
 * If source and target are both either a GID or a list of GIDs with equal size,
 * then source and target are connected one-to-one.
 * If source is a gid and target is a list of GIDs then the sources is
 * connected to all targets.
 * If source is a list of GIDs and target is a GID, then all sources are
 * connected to the target.
 * At this stage, the task of connect is to separate the dictionary into one
 * for each thread and then to forward the connect call to the connectors who
 * can then deal with the details of the connection.
 *
 * @note This method is used only by DataConnect.
 */
bool
nest::ConnectionManager::connect( ArrayDatum& conns )
{
<<<<<<< HEAD
  assert( false );
  // #ifdef _OPENMP
  //     LOG(M_INFO, "ConnectionManager::Connect", msg);
  // #endif

  // #ifdef _OPENMP
  // #pragma omp parallel shared

  // #endif
  {
    for ( Token* ct = conns.begin(); ct != conns.end(); ++ct )
    {
      DictionaryDatum cd = getValue< DictionaryDatum >( *ct );
      index target_gid = static_cast< size_t >( ( *cd )[ names::target ] );
      Node* target_node = kernel().node_manager.get_node( target_gid );
      const thread tid = target_node->get_thread();

      // #ifdef _OPENMP
      // 	    size_t my_thr=omp_get_thread_num();
      // 	    if(my_thr == thr)
      // #endif
      {
=======
  for ( Token* ct = conns.begin(); ct != conns.end(); ++ct )
  {
    DictionaryDatum cd = getValue< DictionaryDatum >( *ct );
    index target_gid = static_cast< size_t >( ( *cd )[ names::target ] );
    Node* target_node = kernel().node_manager.get_node( target_gid );
    size_t thr = target_node->get_thread();
>>>>>>> 62c019ba

    size_t syn_id = 0;
    index source_gid = ( *cd )[ names::source ];

<<<<<<< HEAD
        Token synmodel = cd->lookup( names::synapse_model );
        if ( !synmodel.empty() )
        {
          std::string synmodel_name = getValue< std::string >( synmodel );
          synmodel =
            kernel().model_manager.get_synapsedict()->lookup( synmodel_name );
          if ( !synmodel.empty() )
            syn_id = static_cast< size_t >( synmodel );
          else
            throw UnknownModelName( synmodel_name );
        }
        Node* source_node = kernel().node_manager.get_node( source_gid );
        //#pragma omp critical
        connect_( *source_node, *target_node, source_gid, tid, syn_id, cd );
      }
=======
    Token synmodel = cd->lookup( names::synapse_model );
    if ( !synmodel.empty() )
    {
      std::string synmodel_name = getValue< std::string >( synmodel );
      synmodel =
        kernel().model_manager.get_synapsedict()->lookup( synmodel_name );
      if ( !synmodel.empty() )
        syn_id = static_cast< size_t >( synmodel );
      else
        throw UnknownModelName( synmodel_name );
>>>>>>> 62c019ba
    }
    Node* source_node = kernel().node_manager.get_node( source_gid );
    connect_( *source_node, *target_node, source_gid, thr, syn_id, cd );
  }
  return true;
}

// -----------------------------------------------------------------------------

void
<<<<<<< HEAD
nest::ConnectionManager::convergent_connect( const TokenArray& source_ids,
  index target_id,
  const TokenArray& weights,
  const TokenArray& delays,
  index syn )
{
  assert( false );
  bool complete_wd_lists =
    ( source_ids.size() == weights.size() && weights.size() != 0
      && weights.size() == delays.size() );
  bool short_wd_lists =
    ( source_ids.size() != weights.size() && weights.size() == 1
      && delays.size() == 1 );
  bool no_wd_lists = ( weights.size() == 0 && delays.size() == 0 );

  // check if we have consistent lists for weights and delays
  if ( !( complete_wd_lists || short_wd_lists || no_wd_lists ) )
  {
    LOG( M_ERROR,
      "ConvergentConnect",
      "weights and delays must be either doubles or lists of equal size. "
      "If given as lists, their size must be 1 or the same size as sources." );
    throw DimensionMismatch();
  }

  if ( !kernel().node_manager.is_local_gid( target_id ) )
    return;

  Node* target = kernel().node_manager.get_node( target_id );

  Subnet* target_comp = dynamic_cast< Subnet* >( target );
  if ( target_comp != 0 )
  {
    LOG( M_INFO,
      "ConvergentConnect",
      "Target node is a subnet; I will iterate it." );

    // we only iterate over local leaves, as remote targets are ignored anyways
    LocalLeafList target_nodes( *target_comp );
    for ( LocalLeafList::iterator tgt = target_nodes.begin();
          tgt != target_nodes.end();
          ++tgt )
      convergent_connect(
        source_ids, ( *tgt )->get_gid(), weights, delays, syn );

    return;
  }

  for ( index i = 0; i < source_ids.size(); ++i )
  {
    index source_id = source_ids.get( i );
    Node* source =
      kernel().node_manager.get_node( getValue< long >( source_id ) );

    thread target_thread = target->get_thread();

    if ( !target->has_proxies() )
    {
      // target_thread = sources[i]->get_thread();
      target_thread = source->get_thread();

      // If target is on the wrong thread, we need to get the right one now.
      if ( target->get_thread() != target_thread )
        target = kernel().node_manager.get_node( target_id, target_thread );

      if ( source->is_proxy() )
        continue;
    }

    // The source node may still be on a wrong thread, so we need to get the
    // right one now. As get_node() is quite expensive, so we only call it if
    // we need to
    // if (source->get_thread() != target_thread)
    //  source = get_node(sid, target_thread);

    try
    {
      if ( complete_wd_lists )
        connect_( *source,
          *target,
          source_id,
          target_thread,
          syn,
          delays.get( i ),
          weights.get( i ) );
      else if ( short_wd_lists )
        connect_( *source,
          *target,
          source_id,
          target_thread,
          syn,
          delays.get( 0 ),
          weights.get( 0 ) );
      else
        connect_( *source, *target, source_id, target_thread, syn );
    }
    catch ( IllegalConnection& e )
    {
      std::string msg = String::compose(
        "Target with ID %1 does not support the connection. "
        "The connection will be ignored.",
        target->get_gid() );
      if ( !e.message().empty() )
        msg += "\nDetails: " + e.message();
      LOG( M_WARNING, "ConvergentConnect", msg.c_str() );
      continue;
    }
    catch ( UnknownReceptorType& e )
    {
      std::string msg = String::compose(
        "In Connection from global source ID %1 to target ID %2: "
        "Target does not support requested receptor type. "
        "The connection will be ignored",
        source->get_gid(),
        target->get_gid() );
      if ( !e.message().empty() )
        msg += "\nDetails: " + e.message();
      LOG( M_WARNING, "ConvergentConnect", msg.c_str() );
      continue;
    }
    catch ( TypeMismatch& e )
    {
      std::string msg = String::compose(
        "In Connection from global source ID %1 to target ID %2: "
        "Expect source and weights of type double. "
        "The connection will be ignored",
        source->get_gid(),
        target->get_gid() );
      if ( !e.message().empty() )
        msg += "\nDetails: " + e.message();
      LOG( M_WARNING, "ConvergentConnect", msg.c_str() );
      continue;
    }
  }
}


/**
 * New and specialized variant of the convergent_connect()
 * function, which takes a vector<Node*> for sources and relies
 * on the fact that target is guaranteed to be on this thread.
 */
void
nest::ConnectionManager::convergent_connect(
  const std::vector< index >& source_ids,
  index target_id,
  const TokenArray& weights,
  const TokenArray& delays,
  index syn )
{
  bool complete_wd_lists =
    ( source_ids.size() == weights.size() && weights.size() != 0
      && weights.size() == delays.size() );
  bool short_wd_lists =
    ( source_ids.size() != weights.size() && weights.size() == 1
      && delays.size() == 1 );

  // Check if we have consistent lists for weights and delays
  // already checked in previous RCC call

  Node* target = kernel().node_manager.get_node( target_id );
  for ( index i = 0; i < source_ids.size(); ++i )
  {
    Node* source = kernel().node_manager.get_node( source_ids[ i ] );
    thread target_thread = target->get_thread();

    if ( !target->has_proxies() )
    {
      target_thread = source->get_thread();

      // If target is on the wrong thread, we need to get the right one now.
      if ( target->get_thread() != target_thread )
        target = kernel().node_manager.get_node( target_id, target_thread );

      if ( source->is_proxy() )
        continue;
    }

    try
    {
      if ( complete_wd_lists )
        connect_( *source,
          *target,
          source_ids[ i ],
          target_thread,
          syn,
          delays.get( i ),
          weights.get( i ) );
      else if ( short_wd_lists )
        connect_( *source,
          *target,
          source_ids[ i ],
          target_thread,
          syn,
          delays.get( 0 ),
          weights.get( 0 ) );
      else
        connect_( *source, *target, source_ids[ i ], target_thread, syn );
    }
    catch ( IllegalConnection& e )
    {
      std::string msg = String::compose(
        "Target with ID %1 does not support the connection. "
        "The connection will be ignored.",
        target->get_gid() );
      if ( !e.message().empty() )
        msg += "\nDetails: " + e.message();
      LOG( M_WARNING, "ConvergentConnect", msg.c_str() );
      continue;
    }
    catch ( UnknownReceptorType& e )
    {
      std::string msg = String::compose(
        "In Connection from global source ID %1 to target ID %2: "
        "Target does not support requested receptor type. "
        "The connection will be ignored",
        source->get_gid(),
        target->get_gid() );
      if ( !e.message().empty() )
        msg += "\nDetails: " + e.message();
      LOG( M_WARNING, "ConvergentConnect", msg.c_str() );
      continue;
    }
    catch ( TypeMismatch& e )
    {
      std::string msg = String::compose(
        "In Connection from global source ID %1 to target ID %2: "
        "Expect source and weights of type double. "
        "The connection will be ignored",
        source->get_gid(),
        target->get_gid() );
      if ( !e.message().empty() )
        msg += "\nDetails: " + e.message();
      LOG( M_WARNING, "ConvergentConnect", msg.c_str() );
      continue;
    }
  }
}


void
nest::ConnectionManager::random_convergent_connect(
  const TokenArray& source_ids,
  index target_id,
  index n,
  const TokenArray& weights,
  const TokenArray& delays,
  bool allow_multapses,
  bool allow_autapses,
  index syn )
{
  assert( false );
  if ( !kernel().node_manager.is_local_gid( target_id ) )
    return;

  Node* target = kernel().node_manager.get_node( target_id );

  // check if we have consistent lists for weights and delays
  if ( !( weights.size() == n || weights.size() == 0 )
    && ( weights.size() == delays.size() ) )
  {
    LOG( M_ERROR,
      "ConvergentConnect",
      "weights and delays must be lists of size n." );
    throw DimensionMismatch();
  }

  Subnet* target_comp = dynamic_cast< Subnet* >( target );
  if ( target_comp != 0 )
  {
    LOG( M_INFO,
      "RandomConvergentConnect",
      "Target ID is a subnet; I will iterate it." );

    // we only consider local leaves as targets,
    LocalLeafList target_nodes( *target_comp );
    for ( LocalLeafList::iterator tgt = target_nodes.begin();
          tgt != target_nodes.end();
          ++tgt )
      random_convergent_connect( source_ids,
        ( *tgt )->get_gid(),
        n,
        weights,
        delays,
        allow_multapses,
        allow_autapses,
        syn );

    return;
  }

  librandom::RngPtr rng = kernel().rng_manager.get_rng( target->get_thread() );
  TokenArray chosen_sources;

  std::set< long > ch_ids;

  long n_rnd = source_ids.size();

  for ( size_t j = 0; j < n; ++j )
  {
    long s_id;

    do
    {
      s_id = rng->ulrand( n_rnd );
    } while (
      ( !allow_autapses && ( ( index ) source_ids[ s_id ] ) == target_id )
      || ( !allow_multapses && ch_ids.find( s_id ) != ch_ids.end() ) );

    if ( !allow_multapses )
      ch_ids.insert( s_id );

    chosen_sources.push_back( source_ids[ s_id ] );
  }

  convergent_connect( chosen_sources, target_id, weights, delays, syn );
}

// This function loops over all targets, with every thread taking
// care only of its own target nodes
void
nest::ConnectionManager::random_convergent_connect( TokenArray& source_ids,
  TokenArray& target_ids,
  TokenArray& ns,
  TokenArray& weights,
  TokenArray& delays,
  bool allow_multapses,
  bool allow_autapses,
  index syn )
{
  assert( false );
#ifndef _OPENMP
  // It only makes sense to call this function if we have openmp
  LOG( M_ERROR,
    "ConvergentConnect",
    "This function can only be called using OpenMP threading." );
  throw KernelException();
#else

  // Collect all nodes on this process and convert the TokenArray with
  // the sources to a std::vector<Node*>. This is needed, because
  // 1. We don't want to call get_node() within the loop for many
  //    neurons several times
  // 2. The function token_array::operator[]() is not thread-safe, so
  //    the threads will possibly access the same element at the same
  //    time, causing segfaults

  std::vector< index > vsource_ids( source_ids.size() );
  for ( index i = 0; i < source_ids.size(); ++i )
  {
    index sid = getValue< long >( source_ids.get( i ) );
    vsource_ids[ i ] = sid;
  }

  // Check if we have consistent lists for weights and delays
  if ( !( weights.size() == ns.size() || weights.size() == 0 )
    && ( weights.size() == delays.size() ) )
  {
    LOG( M_ERROR,
      "ConvergentConnect",
      "weights, delays and ns must be same size." );
    throw DimensionMismatch();
  }

  for ( size_t i = 0; i < ns.size(); ++i )
  {
    size_t n;
    // This throws std::bad_cast if the dynamic_cast goes
    // wrong. Throwing in a parallel section is not allowed. This
    // could be solved by only accepting IntVectorDatums for the ns.
    try
    {
      const IntegerDatum& nid =
        dynamic_cast< const IntegerDatum& >( *ns.get( i ) );
      n = nid.get();
    }
    catch ( const std::bad_cast& e )
    {
      LOG( M_ERROR, "ConvergentConnect", "ns must consist of integers only." );
      throw KernelException();
    }

    // Check if we have consistent lists for weights and delays part two.
    // The inner lists have to be equal to n or be zero.
    if ( weights.size() > 0 )
    {
      TokenArray ws = getValue< TokenArray >( weights.get( i ) );
      TokenArray ds = getValue< TokenArray >( delays.get( i ) );

      if ( !( ws.size() == n || ws.size() == 0 ) && ( ws.size() == ds.size() ) )
      {
        LOG( M_ERROR,
          "ConvergentConnect",
          "weights and delays must be lists of size n." );
        throw DimensionMismatch();
      }
    }
  }

#pragma omp parallel
  {
    int nrn_counter = 0;
    int tid = kernel().vp_manager.get_thread_id();

    librandom::RngPtr rng = kernel().rng_manager.get_rng( tid );

    for ( size_t i = 0; i < target_ids.size(); i++ )
    {
      index target_id = target_ids.get( i );

      // This is true for neurons on remote processes
      if ( !kernel().node_manager.is_local_gid( target_id ) )
        continue;

      Node* target = kernel().node_manager.get_node( target_id, tid );

      // Check, if target is on our thread
      if ( target->get_thread() != tid )
        continue;

      nrn_counter++;

      // extract number of connections for target i
      const IntegerDatum& nid =
        dynamic_cast< const IntegerDatum& >( *ns.get( i ) );
      const size_t n = nid.get();

      // extract weights and delays for all connections to target i
      TokenArray ws;
      TokenArray ds;
      if ( weights.size() > 0 )
      {
        ws = getValue< TokenArray >( weights.get( i ) );
        ds = getValue< TokenArray >( delays.get( i ) );
      }

      std::vector< index > chosen_source_ids( n );
      std::set< long > ch_ids;

      long n_rnd = vsource_ids.size();

      for ( size_t j = 0; j < n; ++j )
      {
        long s_id;

        do
        {
          s_id = rng->ulrand( n_rnd );
        } while (
          ( !allow_autapses && ( ( index ) vsource_ids[ s_id ] ) == target_id )
          || ( !allow_multapses && ch_ids.find( s_id ) != ch_ids.end() ) );

        if ( !allow_multapses )
          ch_ids.insert( s_id );

        chosen_source_ids[ j ] = vsource_ids[ s_id ];
      }

      convergent_connect( chosen_source_ids, target_id, ws, ds, syn );

    } // of for all targets
  }   // of omp parallel
#endif
}

void
=======
>>>>>>> 62c019ba
nest::ConnectionManager::trigger_update_weight( const long_t vt_id,
  const std::vector< spikecounter >& dopa_spikes,
  const double_t t_trig )
{
  for ( thread tid = 0; tid < kernel().vp_manager.get_num_threads(); ++tid )
  {
    connections_5g_[ tid ]->trigger_update_weight(
      vt_id, tid, dopa_spikes, t_trig, kernel().model_manager.get_synapse_prototypes( tid ) );
  }
}

// TODO@5g: implement
void
nest::ConnectionManager::send( thread t, index sgid, Event& e )
{
  assert( false );
  // if ( sgid < connections_[ t ].size() ) // probably test only fails, if there are no connections
  // {
  //   ConnectorBase* p = connections_[ t ].get( sgid );
  //   if ( p != 0 ) // only send, if connections exist
  //   {
  //     // the two least significant bits of the pointer
  //     // contain the information, whether there are
  //     // primary and secondary connections behind
  //     if ( has_primary( p ) )
  //     {
  //       // erase 2 least significant bits to obtain the correct pointer
  //       validate_pointer( p )->send_to_all( e, t, kernel().model_manager.get_synapse_prototypes( t ) );
  //     }
  //   }
  // }
}

// TODO@5g: implement
void
nest::ConnectionManager::send_secondary( thread t, SecondaryEvent& e )
{
  assert( false );
  // index sgid = e.get_sender_gid();

  // if ( sgid < connections_[ t ].size() ) // probably test only fails, if there are no connections
  // {
  //   ConnectorBase* p = connections_[ t ].get( sgid );
  //   if ( p != 0 ) // only send, if connections exist
  //   {
  //     if ( has_secondary( p ) )
  //     {
  //       // erase 2 least significant bits to obtain the correct pointer
  //       p = validate_pointer( p );

  //       if ( p->homogeneous_model() )
  //       {
  //         if ( e.supports_syn_id( p->get_syn_id() ) )
  //           p->send_to_all( e, t, kernel().model_manager.get_synapse_prototypes( t ) );
  //       }
  //       else
  //         p->send_to_all_secondary( e, t, kernel().model_manager.get_synapse_prototypes( t ) );
  //     }
  //   }
  // }
}

size_t
nest::ConnectionManager::get_num_connections() const
{
  size_t num_connections = 0;
  std::vector< DelayChecker >::const_iterator i;
  for ( index t = 0; t < vv_num_connections_.size(); ++t )
    for ( index s = 0; s < vv_num_connections_[ t ].size(); ++s )
      num_connections += vv_num_connections_[ t ][ s ];

  return num_connections;
}

size_t
nest::ConnectionManager::get_num_connections( synindex syn_id ) const
{
  size_t num_connections = 0;
  std::vector< DelayChecker >::const_iterator i;
  for ( index t = 0; t < vv_num_connections_.size(); ++t )
  {
    if ( vv_num_connections_[ t ].size() > syn_id )
    {
      num_connections += vv_num_connections_[ t ][ syn_id ];
    }
  }

  return num_connections;
}

ArrayDatum
nest::ConnectionManager::get_connections( DictionaryDatum params ) const
{
  ArrayDatum connectome;

  const Token& source_t = params->lookup( names::source );
  const Token& target_t = params->lookup( names::target );
  const Token& syn_model_t = params->lookup( names::synapse_model );
  const TokenArray* source_a = 0;
  const TokenArray* target_a = 0;
  long_t syn_label = UNLABELED_CONNECTION;
  updateValue< long_t >( params, names::synapse_label, syn_label );

  if ( not source_t.empty() )
  {
    source_a = dynamic_cast< TokenArray const* >( source_t.datum() );
  }
  if ( not target_t.empty() )
  {
    target_a = dynamic_cast< TokenArray const* >( target_t.datum() );
  }

  size_t syn_id = 0;

  // TODO@5g: why do we need to do this? can this be removed?
// #ifdef _OPENMP
//   std::string msg;
//   msg =
//     String::compose( "Setting OpenMP num_threads to %1.", kernel().vp_manager.get_num_threads() );
//   LOG( M_DEBUG, "ConnectionManager::get_connections", msg );
//   omp_set_num_threads( kernel().vp_manager.get_num_threads() );
// #endif

  // First we check, whether a synapse model is given.
  // If not, we will iterate all.
  if ( not syn_model_t.empty() )
  {
    Name synmodel_name = getValue< Name >( syn_model_t );
    const Token synmodel =
      kernel().model_manager.get_synapsedict()->lookup( synmodel_name );
    if ( !synmodel.empty() )
      syn_id = static_cast< size_t >( synmodel );
    else
      throw UnknownModelName( synmodel_name.toString() );
    get_connections( connectome, source_a, target_a, syn_id, syn_label );
  }
  else
  {
    for ( syn_id = 0;
          syn_id < kernel().model_manager.get_num_synapse_prototypes();
          ++syn_id )
    {
      ArrayDatum conn;
      get_connections( conn, source_a, target_a, syn_id, syn_label );
      if ( conn.size() > 0 )
      {
        connectome.push_back( new ArrayDatum( conn ) );
      }
    }
  }

  return connectome;
}

void
nest::ConnectionManager::get_connections( ArrayDatum& connectome,
  TokenArray const* source,
  TokenArray const* target,
  synindex syn_id,
  long_t syn_label ) const
{
  if ( is_source_table_cleared() )
  {
    throw KernelException( "Invalid attempt to access connection information: source table was cleared." );
  }

  const size_t num_connections = get_num_connections( syn_id );

  connectome.reserve( num_connections );
  if ( source == 0 and target == 0 )
  {
#ifdef _OPENMP
#pragma omp parallel
    {
      thread tid = kernel().vp_manager.get_thread_id();
#else
    for ( thread tid = 0; tid < kernel().vp_manager.get_num_threads(); ++tid )
    {
#endif
      ArrayDatum conns_in_thread;

      // collect all connections between neurons
      const size_t num_connections_in_thread = connections_5g_[ tid ]->get_num_connections( syn_id );
      // TODO@5g: why do we need the critical construct?
#ifdef _OPENMP
#pragma omp critical( get_connections )
#endif
      conns_in_thread.reserve( num_connections_in_thread );
      for ( index lcid = 0; lcid < num_connections_in_thread; ++lcid )
      {
        const index source_gid = source_table_.get_gid( tid, syn_id, lcid );
        connections_5g_[ tid ]->get_connection( source_gid, tid, syn_id, lcid, syn_label, conns_in_thread );
      }

      target_table_devices_.get_connections( 0, 0, tid, syn_id, syn_label, conns_in_thread );

      if ( conns_in_thread.size() > 0 )
      {
#ifdef _OPENMP
#pragma omp critical( get_connections )
#endif
        connectome.append_move( conns_in_thread );
      }
    } // of omp parallel
    return;
  } // if
  else if ( source == 0 and target != 0 )
  {
#ifdef _OPENMP
#pragma omp parallel
    {
      thread tid = kernel().vp_manager.get_thread_id();
#else
    for ( thread tid = 0; tid < kernel().vp_manager.get_num_threads(); ++tid )
    {
#endif
      ArrayDatum conns_in_thread;

      // collect all connections between neurons
      const size_t num_connections_in_thread = connections_5g_[ tid ]->get_num_connections( syn_id );
#ifdef _OPENMP
#pragma omp critical( get_connections )
#endif
      conns_in_thread.reserve( num_connections_in_thread );
      for ( index lcid = 0; lcid < num_connections_in_thread; ++lcid )
      {
        const index source_gid = source_table_.get_gid( tid, syn_id, lcid );
        for ( size_t t_id = 0; t_id < target->size(); ++t_id )
        {
          const index target_gid = target->get( t_id );
          connections_5g_[ tid ]->get_connection( source_gid, target_gid, tid, syn_id, lcid, syn_label, conns_in_thread );
        }
      }

      for ( size_t t_id = 0; t_id < target->size(); ++t_id )
      {
          const index target_gid = target->get( t_id );
          target_table_devices_.get_connections( 0, target_gid, tid, syn_id, syn_label, conns_in_thread );
      }

      if ( conns_in_thread.size() > 0 )
      {
#ifdef _OPENMP
#pragma omp critical( get_connections )
#endif
        connectome.append_move( conns_in_thread );
      }
    } // of omp parallel
    return;
  } // else if
  else if ( source != 0 )
  {
#ifdef _OPENMP
#pragma omp parallel
    {
      thread tid = kernel().vp_manager.get_thread_id();
#else
    for ( thread tid = 0; tid < kernel().vp_manager.get_num_threads(); ++tid )
    {
#endif
      ArrayDatum conns_in_thread;

      // collect all connections between neurons
      const size_t num_connections_in_thread = connections_5g_[ tid ]->get_num_connections( syn_id );
#ifdef _OPENMP
#pragma omp critical( get_connections )
#endif
      conns_in_thread.reserve( num_connections_in_thread );

      // TODO@5g: this this too expensive? are there alternatives?
      std::vector< index > sources;
      source->toVector( sources );
      std::sort( sources.begin(), sources.end() );

      for ( index lcid = 0; lcid < num_connections_in_thread; ++lcid )
      {
        const index source_gid = source_table_.get_gid( tid, syn_id, lcid );
        if ( std::binary_search( sources.begin(), sources.end(), source_gid ) )
        {
          if ( target == 0 )
          {
            connections_5g_[ tid ]->get_connection( source_gid, tid, syn_id, lcid, syn_label, conns_in_thread );
          }
          else
          {
            for ( size_t t_id = 0; t_id < target->size(); ++t_id )
            {
              const index target_gid = target->get( t_id );
              connections_5g_[ tid ]->get_connection( source_gid, target_gid, tid, syn_id, lcid, syn_label, conns_in_thread );
            }
          }
        }
      }

      for ( size_t s_id = 0; s_id < source->size(); ++s_id )
      {
        const index source_gid = source->get( s_id );
        if ( target == 0 )
        {
          target_table_devices_.get_connections( source_gid, 0, tid, syn_id, syn_label, conns_in_thread );
        }
        else
        {
          for ( size_t t_id = 0; t_id < target->size(); ++t_id )
          {
            const index target_gid = target->get( t_id );
            target_table_devices_.get_connections( source_gid, target_gid, tid, syn_id, syn_label, conns_in_thread );
          }
        }
      }

      if ( conns_in_thread.size() > 0 )
      {
#ifdef _OPENMP
#pragma omp critical( get_connections )
#endif
        connectome.append_move( conns_in_thread );
      }
    } // of omp parallel
    return;
  } // else if
}

// TODO@5g: implement
void
nest::ConnectionManager::get_sources( std::vector< index > targets,
  std::vector< std::vector< index > >& sources,
  index syn_model )
{
  assert( false );
  // thread thread_id;
  // index source_gid;
  // std::vector< std::vector< index > >::iterator source_it;
  // std::vector< index >::iterator target_it;
  // size_t num_connections;

  // sources.resize( targets.size() );
  // for ( std::vector< std::vector< index > >::iterator i = sources.begin();
  //       i != sources.end();
  //       i++ )
  // {
  //   ( *i ).clear();
  // }

  // // loop over the threads
  // for ( tVSConnector::iterator it = connections_.begin();
  //       it != connections_.end();
  //       ++it )
  // {
  //   thread_id = it - connections_.begin();
  //   // loop over the sources (return the corresponding ConnectorBase)
  //   for ( tSConnector::nonempty_iterator iit = it->nonempty_begin();
  //         iit != it->nonempty_end();
  //         ++iit )
  //   {
  //     source_gid = connections_[ thread_id ].get_pos( iit );

  //     // loop over the targets/sources
  //     source_it = sources.begin();
  //     target_it = targets.begin();
  //     for ( ; target_it != targets.end(); target_it++, source_it++ )
  //     {
  //       num_connections = validate_pointer( *iit )->get_num_connections(
  //         *target_it, thread_id, syn_model );
  //       for ( size_t c = 0; c < num_connections; c++ )
  //       {
  //         ( *source_it ).push_back( source_gid );
  //       }
  //     }
  //   }
  // }
}

// TODO@5g: implement
void
nest::ConnectionManager::get_targets( std::vector< index > sources,
  std::vector< std::vector< index > >& targets,
  index syn_model )
{
  assert( false );
  // thread thread_id;
  // std::vector< index >::iterator source_it;
  // std::vector< std::vector< index > >::iterator target_it;
  // targets.resize( sources.size() );
  // for ( std::vector< std::vector< index > >::iterator i = targets.begin();
  //       i != targets.end();
  //       i++ )
  // {
  //   ( *i ).clear();
  // }
  
  // for ( tVSConnector::iterator it = connections_.begin(); it != connections_.end(); ++it )
  // {
  //   thread_id = it - connections_.begin();
  //   // loop over the targets/sources
  //   source_it = sources.begin();
  //   target_it = targets.begin();
  //   for ( ; source_it != sources.end(); source_it++, target_it++ )
  //   {
  //     if ( ( *it ).get( *source_it ) != 0 )
  //     {
  //       validate_pointer( ( *it ).get( *source_it ) )
  //         ->get_target_gids( ( *target_it ), thread_id, syn_model );
  //     }
  //   }
  // }
}

void
nest::ConnectionManager::sort_connections()
{
#pragma omp parallel
  {
    const thread tid = kernel().vp_manager.get_thread_id();
    (*connections_5g_[ tid ]).sort_connections( source_table_.get_thread_local_sources( tid ) );
  } // of omp parallel
}<|MERGE_RESOLUTION|>--- conflicted
+++ resolved
@@ -49,11 +49,8 @@
 #include "node.h"
 #include "nodelist.h"
 #include "subnet.h"
-<<<<<<< HEAD
 #include "target_table_devices_impl.h"
-=======
 #include "vp_manager_impl.h"
->>>>>>> 62c019ba
 
 // Includes from sli:
 #include "dictutils.h"
@@ -369,7 +366,6 @@
   double_t d,
   double_t w )
 {
-<<<<<<< HEAD
   have_connections_changed_ = true;
 
   Node* const source = kernel().node_manager.get_node( sgid, target_thread );
@@ -384,25 +380,10 @@
   else if ( source->has_proxies() && not target->has_proxies() )
   {
     if ( source->is_proxy() || source->get_thread() != tid)
-=======
-  const thread tid = kernel().vp_manager.get_thread_id();
-  Node* source = kernel().node_manager.get_node( sgid, target_thread );
-
-  // target is a normal node or device with proxies
-  if ( target->has_proxies() )
-  {
-    connect_( *source, *target, sgid, target_thread, syn, d, w );
-  }
-  else if ( target->local_receiver() ) // target is a normal device
-  {
-    // make sure source is on this MPI rank
-    if ( source->is_proxy() )
->>>>>>> 62c019ba
     {
       return;
     }
 
-<<<<<<< HEAD
     connect_to_device_( *source, *target, sgid, target_thread, syn, d, w );
   }
   // normal devices -> normal nodes and devices with proxies
@@ -435,40 +416,7 @@
     {
       target = kernel().node_manager.get_node( target->get_gid(), tid );
       connect_( *source, *target, sgid, tid, syn, d, w );
-=======
-    // make sure connections are only created on the thread of the device
-    if ( ( source->get_thread() != target_thread )
-      && ( source->has_proxies() ) )
-    {
-      return;
-    }
-
-    if ( source->has_proxies() ) // normal neuron->device connection
-    {
-      connect_( *source, *target, sgid, target_thread, syn, d, w );
-    }
-    else // create device->device connections on suggested thread of target
-    {
-      target_thread = kernel().vp_manager.vp_to_thread(
-        kernel().vp_manager.suggest_vp( target->get_gid() ) );
-      if ( target_thread == tid )
-      {
-        source = kernel().node_manager.get_node( sgid, target_thread );
-        target =
-          kernel().node_manager.get_node( target->get_gid(), target_thread );
-        connect_( *source, *target, sgid, target_thread, syn, d, w );
-      }
-    }
-  }
-  else // globally receiving devices, e.g., volume transmitter
-  {
-    // we do not allow to connect a device to a global receiver at the moment
-    if ( not source->has_proxies() )
-    {
-      return;
->>>>>>> 62c019ba
-    }
-    connect_( *source, *target, sgid, tid, syn, d, w );
+    }
   }
   else
   {
@@ -476,7 +424,6 @@
   }
 }
 
-// TODO@5g: why are d and w passed as arguments? params should contain these
 // gid node thread syn dict delay weight
 void
 nest::ConnectionManager::connect( index sgid,
@@ -487,7 +434,6 @@
   double_t d,
   double_t w )
 {
-<<<<<<< HEAD
   have_connections_changed_ = true;
 
   Node* const source = kernel().node_manager.get_node( sgid, target_thread );
@@ -499,25 +445,12 @@
   }
   // normal nodes and devices with proxies -> normal devices
   else if ( source->has_proxies() && not target->has_proxies() )
-=======
-  const thread tid = kernel().vp_manager.get_thread_id();
-  Node* source = kernel().node_manager.get_node( sgid, target_thread );
-
-  // target is a normal node or device with proxies
-  if ( target->has_proxies() )
-  {
-    connect_( *source, *target, sgid, target_thread, syn, params, d, w );
-  }
-  else if ( target->local_receiver() ) // target is a normal device
->>>>>>> 62c019ba
-  {
-    // make sure source is on this MPI rank
+  {
     if ( source->is_proxy() )
     {
       return;
     }
 
-<<<<<<< HEAD
     if ( ( source->get_thread() != target_thread ) && ( source->has_proxies() ) )
     {
       target_thread = source->get_thread();
@@ -557,40 +490,7 @@
     {
       target = kernel().node_manager.get_node( target->get_gid(), tid );
       connect_to_device_( *source, *target, sgid, tid, syn, params, d, w );
-=======
-    // make sure connections are only created on the thread of the device
-    if ( ( source->get_thread() != target_thread )
-      && ( source->has_proxies() ) )
-    {
-      return;
-    }
-
-    if ( source->has_proxies() ) // normal neuron->device connection
-    {
-      connect_( *source, *target, sgid, target_thread, syn, d, w );
-    }
-    else // create device->device connections on suggested thread of target
-    {
-      target_thread = kernel().vp_manager.vp_to_thread(
-        kernel().vp_manager.suggest_vp( target->get_gid() ) );
-      if ( target_thread == tid )
-      {
-        source = kernel().node_manager.get_node( sgid, target_thread );
-        target =
-          kernel().node_manager.get_node( target->get_gid(), target_thread );
-        connect_( *source, *target, sgid, target_thread, syn, d, w );
-      }
-    }
-  }
-  else // globally receiving devices, e.g., volume transmitter
-  {
-    // we do not allow to connect a device to a global receiver at the moment
-    if ( not source->has_proxies() )
-    {
-      return;
->>>>>>> 62c019ba
-    }
-    connect_( *source, *target, sgid, tid, syn, params, d, w );
+    }
   }
   else
   {
@@ -598,7 +498,6 @@
   }
 }
 
-// TODO@5g: remove; only used by deprecated connect functions
 // gid gid dict
 bool
 nest::ConnectionManager::connect( index sgid,
@@ -606,24 +505,14 @@
   DictionaryDatum& params,
   index syn )
 {
-<<<<<<< HEAD
   have_connections_changed_ = true;
 
   thread tid = kernel().vp_manager.get_thread_id();
 
   if ( !kernel().node_manager.is_local_gid( tgid ) )
-=======
-  const thread tid = kernel().vp_manager.get_thread_id();
-
-  // make sure target is on this MPI rank
-  if ( !kernel().node_manager.is_local_gid( tgid ) )
-  {
->>>>>>> 62c019ba
     return false;
-  }
 
   Node* target = kernel().node_manager.get_node( tgid, tid );
-<<<<<<< HEAD
 
   thread target_thread = target->get_thread();
 
@@ -637,25 +526,11 @@
   // normal nodes and devices with proxies -> normal devices
   else if ( source->has_proxies() && not target->has_proxies() )
   {
-=======
-  thread target_thread = target->get_thread();
-  Node* source = kernel().node_manager.get_node( sgid, target_thread );
-
-  // target is a normal node or device with proxies
-  if ( target->has_proxies() )
-  {
-    connect_( *source, *target, sgid, target_thread, syn, params );
-  }
-  else if ( target->local_receiver() ) // target is a normal device
-  {
-    // make sure source is on this MPI rank
->>>>>>> 62c019ba
     if ( source->is_proxy() )
     {
       return false;
     }
 
-<<<<<<< HEAD
     if ( ( source->get_thread() != target_thread ) && ( source->has_proxies() ) )
     {
       target_thread = source->get_thread();
@@ -694,49 +569,13 @@
     {
       target = kernel().node_manager.get_node( tgid, tid );
       connect_( *source, *target, sgid, tid, syn, params );
-=======
-    // make sure connections are only created on the thread of the device
-    if ( ( source->get_thread() != target_thread )
-      && ( source->has_proxies() ) )
-    {
-      return false;
-    }
-
-    if ( source->has_proxies() ) // normal neuron->device connection
-    {
-      connect_( *source, *target, sgid, target_thread, syn, params );
-    }
-    else // create device->device connections on suggested thread of target
-    {
-      target_thread = kernel().vp_manager.vp_to_thread(
-        kernel().vp_manager.suggest_vp( target->get_gid() ) );
-      if ( target_thread == tid )
-      {
-        source = kernel().node_manager.get_node( sgid, target_thread );
-        target =
-          kernel().node_manager.get_node( target->get_gid(), target_thread );
-        connect_( *source, *target, sgid, target_thread, syn, params );
-      }
-    }
-  }
-  else // globally receiving devices, e.g., volume transmitter
-  {
-    // we do not allow to connect a device to a global receiver at the moment
-    if ( not source->has_proxies() )
-    {
-      return false;
->>>>>>> 62c019ba
-    }
-    connect_( *source, *target, sgid, tid, syn, params );
-  }
-<<<<<<< HEAD
+    }
+  }
   else
   {
     assert( false );
   }
 
-=======
->>>>>>> 62c019ba
   // We did not exit prematurely due to proxies, so we have connected.
   return true;
 }
@@ -791,7 +630,6 @@
   ++vv_num_connections_[ tid ][ syn ];
 }
 
-<<<<<<< HEAD
 void
 nest::ConnectionManager::connect_to_device_( Node& s,
   Node& r,
@@ -813,13 +651,6 @@
   }
   ++vv_num_connections_[ tid ][ syn ];
 }
-=======
- The parameters delay and weight have the default value numerics::nan.
- numerics::nan is a special value, which describes double values that
- are not a number. If delay or weight is omitted in an connect call,
- numerics::nan indicates this and weight/delay are set only, if they are valid.
- */
->>>>>>> 62c019ba
 
 void
 nest::ConnectionManager::connect_to_device_( Node& s,
@@ -925,151 +756,11 @@
   // }
 }
 
-// -----------------------------------------------------------------------------
-
-<<<<<<< HEAD
-void
-nest::ConnectionManager::divergent_connect( index source_id,
-  const TokenArray& target_ids,
-  const TokenArray& weights,
-  const TokenArray& delays,
-  index syn )
-{
-  assert( false );
-  bool complete_wd_lists =
-    ( target_ids.size() == weights.size() && weights.size() != 0
-      && weights.size() == delays.size() );
-  bool short_wd_lists =
-    ( target_ids.size() != weights.size() && weights.size() == 1
-      && delays.size() == 1 );
-  bool no_wd_lists = ( weights.size() == 0 && delays.size() == 0 );
-
-  // check if we have consistent lists for weights and delays
-  if ( !( complete_wd_lists || short_wd_lists || no_wd_lists ) )
-  {
-    LOG( M_ERROR,
-      "DivergentConnect",
-      "If explicitly specified, weights and delays must be either doubles or "
-      "lists of equal size. If given as lists, their size must be 1 or the "
-      "same size as targets." );
-    throw DimensionMismatch();
-  }
-
-  Node* source = kernel().node_manager.get_node( source_id );
-
-  Subnet* source_comp = dynamic_cast< Subnet* >( source );
-  if ( source_comp != 0 )
-  {
-    LOG(
-      M_INFO, "DivergentConnect", "Source ID is a subnet; I will iterate it." );
-
-    // collect all leaves in source subnet, then divergent-connect each leaf
-    LocalLeafList local_sources( *source_comp );
-    std::vector< MPIManager::NodeAddressingData > global_sources;
-    kernel().mpi_manager.communicate( local_sources, global_sources );
-    for ( std::vector< MPIManager::NodeAddressingData >::iterator src =
-            global_sources.begin();
-          src != global_sources.end();
-          ++src )
-      divergent_connect( src->get_gid(), target_ids, weights, delays, syn );
-
-    return;
-  }
-
-  // We retrieve pointers for all targets, this implicitly checks if they
-  // exist and throws UnknownNode if not.
-  std::vector< Node* > targets;
-  targets.reserve( target_ids.size() );
-
-  // only bother with local targets - is_local_gid is cheaper than get_node()
-  for ( index i = 0; i < target_ids.size(); ++i )
-  {
-    index gid = getValue< long >( target_ids[ i ] );
-    if ( kernel().node_manager.is_local_gid( gid ) )
-      targets.push_back( kernel().node_manager.get_node( gid ) );
-  }
-
-  for ( index i = 0; i < targets.size(); ++i )
-  {
-    thread target_thread = targets[ i ]->get_thread();
-
-    if ( source->get_thread() != target_thread )
-      source = kernel().node_manager.get_node( source_id, target_thread );
-
-    if ( !targets[ i ]->has_proxies() && source->is_proxy() )
-      continue;
-
-    try
-    {
-      if ( complete_wd_lists )
-        connect_( *source,
-          *targets[ i ],
-          source_id,
-          target_thread,
-          syn,
-          delays.get( i ),
-          weights.get( i ) );
-      else if ( short_wd_lists )
-        connect_( *source,
-          *targets[ i ],
-          source_id,
-          target_thread,
-          syn,
-          delays.get( 0 ),
-          weights.get( 0 ) );
-      else
-        connect_( *source, *targets[ i ], source_id, target_thread, syn );
-    }
-    catch ( IllegalConnection& e )
-    {
-      std::string msg = String::compose(
-        "Target with ID %1 does not support the connection. "
-        "The connection will be ignored.",
-        targets[ i ]->get_gid() );
-      if ( !e.message().empty() )
-        msg += "\nDetails: " + e.message();
-      LOG( M_WARNING, "DivergentConnect", msg.c_str() );
-      continue;
-    }
-    catch ( UnknownReceptorType& e )
-    {
-      std::string msg = String::compose(
-        "In Connection from global source ID %1 to target ID %2: "
-        "Target does not support requested receptor type. "
-        "The connection will be ignored",
-        source->get_gid(),
-        targets[ i ]->get_gid() );
-      if ( !e.message().empty() )
-        msg += "\nDetails: " + e.message();
-      LOG( M_WARNING, "DivergentConnect", msg.c_str() );
-      continue;
-    }
-    catch ( TypeMismatch& e )
-    {
-      std::string msg = String::compose(
-        "In Connection from global source ID %1 to target ID %2: "
-        "Expect source and weights of type double. "
-        "The connection will be ignored",
-        source->get_gid(),
-        targets[ i ]->get_gid() );
-      if ( !e.message().empty() )
-        msg += "\nDetails: " + e.message();
-      LOG( M_WARNING, "DivergentConnect", msg.c_str() );
-      continue;
-    }
-  }
-}
-
-// -----------------------------------------------------------------------------
-
-
-=======
 /**
  * Divergent connection routine for use by DataConnect.
  *
  * @note This method is used only by DataConnect.
  */
->>>>>>> 62c019ba
 void
 nest::ConnectionManager::divergent_connect( index source_id,
   DictionaryDatum pars,
@@ -1186,85 +877,6 @@
     size_t n_targets = target_ids.size();
     for ( index i = 0; i < n_targets; ++i )
     {
-<<<<<<< HEAD
-      std::string msg = String::compose(
-        "In Connection from global source ID %1 to target ID %2: "
-        "Target does not support requested receptor type. "
-        "The connection will be ignored",
-        source_id,
-        target_ids[ i ] );
-      if ( !e.message().empty() )
-        msg += "\nDetails: " + e.message();
-      LOG( M_WARNING, "DivergentConnect", msg.c_str() );
-      continue;
-    }
-  }
-}
-
-
-void
-nest::ConnectionManager::random_divergent_connect( index source_id,
-  const TokenArray& target_ids,
-  index n,
-  const TokenArray& weights,
-  const TokenArray& delays,
-  bool allow_multapses,
-  bool allow_autapses,
-  index syn )
-{
-  assert( false );
-  Node* source = kernel().node_manager.get_node( source_id );
-
-  // check if we have consistent lists for weights and delays
-  if ( !( weights.size() == n || weights.size() == 0 )
-    && ( weights.size() == delays.size() ) )
-  {
-    LOG( M_ERROR,
-      "RandomDivergentConnect",
-      "weights and delays must be lists of size n." );
-    throw DimensionMismatch();
-  }
-
-  Subnet* source_comp = dynamic_cast< Subnet* >( source );
-  if ( source_comp != 0 )
-  {
-    LOG( M_INFO,
-      "RandomDivergentConnect",
-      "Source ID is a subnet; I will iterate it." );
-
-    // collect all leaves in source subnet, then divergent-connect each leaf
-    LocalLeafList local_sources( *source_comp );
-    std::vector< MPIManager::NodeAddressingData > global_sources;
-    kernel().mpi_manager.communicate( local_sources, global_sources );
-
-    for ( std::vector< MPIManager::NodeAddressingData >::iterator src =
-            global_sources.begin();
-          src != global_sources.end();
-          ++src )
-      random_divergent_connect( src->get_gid(),
-        target_ids,
-        n,
-        weights,
-        delays,
-        allow_multapses,
-        allow_autapses,
-        syn );
-
-    return;
-  }
-
-  librandom::RngPtr rng = kernel().rng_manager.get_grng();
-
-  TokenArray chosen_targets;
-
-  std::set< long > ch_ids; // ch_ids used for multapses identification
-
-  long n_rnd = target_ids.size();
-
-  for ( size_t j = 0; j < n; ++j )
-  {
-    long t_id;
-=======
       Node* target = 0;
       try
       {
@@ -1281,7 +893,6 @@
         LOG( M_WARNING, "DivergentConnect", msg.c_str() );
         continue;
       }
->>>>>>> 62c019ba
 
       if ( target->get_thread() != tid )
       {
@@ -1361,58 +972,17 @@
 bool
 nest::ConnectionManager::connect( ArrayDatum& conns )
 {
-<<<<<<< HEAD
   assert( false );
-  // #ifdef _OPENMP
-  //     LOG(M_INFO, "ConnectionManager::Connect", msg);
-  // #endif
-
-  // #ifdef _OPENMP
-  // #pragma omp parallel shared
-
-  // #endif
-  {
-    for ( Token* ct = conns.begin(); ct != conns.end(); ++ct )
-    {
-      DictionaryDatum cd = getValue< DictionaryDatum >( *ct );
-      index target_gid = static_cast< size_t >( ( *cd )[ names::target ] );
-      Node* target_node = kernel().node_manager.get_node( target_gid );
-      const thread tid = target_node->get_thread();
-
-      // #ifdef _OPENMP
-      // 	    size_t my_thr=omp_get_thread_num();
-      // 	    if(my_thr == thr)
-      // #endif
-      {
-=======
   for ( Token* ct = conns.begin(); ct != conns.end(); ++ct )
   {
     DictionaryDatum cd = getValue< DictionaryDatum >( *ct );
     index target_gid = static_cast< size_t >( ( *cd )[ names::target ] );
     Node* target_node = kernel().node_manager.get_node( target_gid );
     size_t thr = target_node->get_thread();
->>>>>>> 62c019ba
 
     size_t syn_id = 0;
     index source_gid = ( *cd )[ names::source ];
 
-<<<<<<< HEAD
-        Token synmodel = cd->lookup( names::synapse_model );
-        if ( !synmodel.empty() )
-        {
-          std::string synmodel_name = getValue< std::string >( synmodel );
-          synmodel =
-            kernel().model_manager.get_synapsedict()->lookup( synmodel_name );
-          if ( !synmodel.empty() )
-            syn_id = static_cast< size_t >( synmodel );
-          else
-            throw UnknownModelName( synmodel_name );
-        }
-        Node* source_node = kernel().node_manager.get_node( source_gid );
-        //#pragma omp critical
-        connect_( *source_node, *target_node, source_gid, tid, syn_id, cd );
-      }
-=======
     Token synmodel = cd->lookup( names::synapse_model );
     if ( !synmodel.empty() )
     {
@@ -1423,7 +993,6 @@
         syn_id = static_cast< size_t >( synmodel );
       else
         throw UnknownModelName( synmodel_name );
->>>>>>> 62c019ba
     }
     Node* source_node = kernel().node_manager.get_node( source_gid );
     connect_( *source_node, *target_node, source_gid, thr, syn_id, cd );
@@ -1431,478 +1000,9 @@
   return true;
 }
 
-// -----------------------------------------------------------------------------
-
-void
-<<<<<<< HEAD
-nest::ConnectionManager::convergent_connect( const TokenArray& source_ids,
-  index target_id,
-  const TokenArray& weights,
-  const TokenArray& delays,
-  index syn )
-{
-  assert( false );
-  bool complete_wd_lists =
-    ( source_ids.size() == weights.size() && weights.size() != 0
-      && weights.size() == delays.size() );
-  bool short_wd_lists =
-    ( source_ids.size() != weights.size() && weights.size() == 1
-      && delays.size() == 1 );
-  bool no_wd_lists = ( weights.size() == 0 && delays.size() == 0 );
-
-  // check if we have consistent lists for weights and delays
-  if ( !( complete_wd_lists || short_wd_lists || no_wd_lists ) )
-  {
-    LOG( M_ERROR,
-      "ConvergentConnect",
-      "weights and delays must be either doubles or lists of equal size. "
-      "If given as lists, their size must be 1 or the same size as sources." );
-    throw DimensionMismatch();
-  }
-
-  if ( !kernel().node_manager.is_local_gid( target_id ) )
-    return;
-
-  Node* target = kernel().node_manager.get_node( target_id );
-
-  Subnet* target_comp = dynamic_cast< Subnet* >( target );
-  if ( target_comp != 0 )
-  {
-    LOG( M_INFO,
-      "ConvergentConnect",
-      "Target node is a subnet; I will iterate it." );
-
-    // we only iterate over local leaves, as remote targets are ignored anyways
-    LocalLeafList target_nodes( *target_comp );
-    for ( LocalLeafList::iterator tgt = target_nodes.begin();
-          tgt != target_nodes.end();
-          ++tgt )
-      convergent_connect(
-        source_ids, ( *tgt )->get_gid(), weights, delays, syn );
-
-    return;
-  }
-
-  for ( index i = 0; i < source_ids.size(); ++i )
-  {
-    index source_id = source_ids.get( i );
-    Node* source =
-      kernel().node_manager.get_node( getValue< long >( source_id ) );
-
-    thread target_thread = target->get_thread();
-
-    if ( !target->has_proxies() )
-    {
-      // target_thread = sources[i]->get_thread();
-      target_thread = source->get_thread();
-
-      // If target is on the wrong thread, we need to get the right one now.
-      if ( target->get_thread() != target_thread )
-        target = kernel().node_manager.get_node( target_id, target_thread );
-
-      if ( source->is_proxy() )
-        continue;
-    }
-
-    // The source node may still be on a wrong thread, so we need to get the
-    // right one now. As get_node() is quite expensive, so we only call it if
-    // we need to
-    // if (source->get_thread() != target_thread)
-    //  source = get_node(sid, target_thread);
-
-    try
-    {
-      if ( complete_wd_lists )
-        connect_( *source,
-          *target,
-          source_id,
-          target_thread,
-          syn,
-          delays.get( i ),
-          weights.get( i ) );
-      else if ( short_wd_lists )
-        connect_( *source,
-          *target,
-          source_id,
-          target_thread,
-          syn,
-          delays.get( 0 ),
-          weights.get( 0 ) );
-      else
-        connect_( *source, *target, source_id, target_thread, syn );
-    }
-    catch ( IllegalConnection& e )
-    {
-      std::string msg = String::compose(
-        "Target with ID %1 does not support the connection. "
-        "The connection will be ignored.",
-        target->get_gid() );
-      if ( !e.message().empty() )
-        msg += "\nDetails: " + e.message();
-      LOG( M_WARNING, "ConvergentConnect", msg.c_str() );
-      continue;
-    }
-    catch ( UnknownReceptorType& e )
-    {
-      std::string msg = String::compose(
-        "In Connection from global source ID %1 to target ID %2: "
-        "Target does not support requested receptor type. "
-        "The connection will be ignored",
-        source->get_gid(),
-        target->get_gid() );
-      if ( !e.message().empty() )
-        msg += "\nDetails: " + e.message();
-      LOG( M_WARNING, "ConvergentConnect", msg.c_str() );
-      continue;
-    }
-    catch ( TypeMismatch& e )
-    {
-      std::string msg = String::compose(
-        "In Connection from global source ID %1 to target ID %2: "
-        "Expect source and weights of type double. "
-        "The connection will be ignored",
-        source->get_gid(),
-        target->get_gid() );
-      if ( !e.message().empty() )
-        msg += "\nDetails: " + e.message();
-      LOG( M_WARNING, "ConvergentConnect", msg.c_str() );
-      continue;
-    }
-  }
-}
-
-
-/**
- * New and specialized variant of the convergent_connect()
- * function, which takes a vector<Node*> for sources and relies
- * on the fact that target is guaranteed to be on this thread.
- */
-void
-nest::ConnectionManager::convergent_connect(
-  const std::vector< index >& source_ids,
-  index target_id,
-  const TokenArray& weights,
-  const TokenArray& delays,
-  index syn )
-{
-  bool complete_wd_lists =
-    ( source_ids.size() == weights.size() && weights.size() != 0
-      && weights.size() == delays.size() );
-  bool short_wd_lists =
-    ( source_ids.size() != weights.size() && weights.size() == 1
-      && delays.size() == 1 );
-
-  // Check if we have consistent lists for weights and delays
-  // already checked in previous RCC call
-
-  Node* target = kernel().node_manager.get_node( target_id );
-  for ( index i = 0; i < source_ids.size(); ++i )
-  {
-    Node* source = kernel().node_manager.get_node( source_ids[ i ] );
-    thread target_thread = target->get_thread();
-
-    if ( !target->has_proxies() )
-    {
-      target_thread = source->get_thread();
-
-      // If target is on the wrong thread, we need to get the right one now.
-      if ( target->get_thread() != target_thread )
-        target = kernel().node_manager.get_node( target_id, target_thread );
-
-      if ( source->is_proxy() )
-        continue;
-    }
-
-    try
-    {
-      if ( complete_wd_lists )
-        connect_( *source,
-          *target,
-          source_ids[ i ],
-          target_thread,
-          syn,
-          delays.get( i ),
-          weights.get( i ) );
-      else if ( short_wd_lists )
-        connect_( *source,
-          *target,
-          source_ids[ i ],
-          target_thread,
-          syn,
-          delays.get( 0 ),
-          weights.get( 0 ) );
-      else
-        connect_( *source, *target, source_ids[ i ], target_thread, syn );
-    }
-    catch ( IllegalConnection& e )
-    {
-      std::string msg = String::compose(
-        "Target with ID %1 does not support the connection. "
-        "The connection will be ignored.",
-        target->get_gid() );
-      if ( !e.message().empty() )
-        msg += "\nDetails: " + e.message();
-      LOG( M_WARNING, "ConvergentConnect", msg.c_str() );
-      continue;
-    }
-    catch ( UnknownReceptorType& e )
-    {
-      std::string msg = String::compose(
-        "In Connection from global source ID %1 to target ID %2: "
-        "Target does not support requested receptor type. "
-        "The connection will be ignored",
-        source->get_gid(),
-        target->get_gid() );
-      if ( !e.message().empty() )
-        msg += "\nDetails: " + e.message();
-      LOG( M_WARNING, "ConvergentConnect", msg.c_str() );
-      continue;
-    }
-    catch ( TypeMismatch& e )
-    {
-      std::string msg = String::compose(
-        "In Connection from global source ID %1 to target ID %2: "
-        "Expect source and weights of type double. "
-        "The connection will be ignored",
-        source->get_gid(),
-        target->get_gid() );
-      if ( !e.message().empty() )
-        msg += "\nDetails: " + e.message();
-      LOG( M_WARNING, "ConvergentConnect", msg.c_str() );
-      continue;
-    }
-  }
-}
-
-
-void
-nest::ConnectionManager::random_convergent_connect(
-  const TokenArray& source_ids,
-  index target_id,
-  index n,
-  const TokenArray& weights,
-  const TokenArray& delays,
-  bool allow_multapses,
-  bool allow_autapses,
-  index syn )
-{
-  assert( false );
-  if ( !kernel().node_manager.is_local_gid( target_id ) )
-    return;
-
-  Node* target = kernel().node_manager.get_node( target_id );
-
-  // check if we have consistent lists for weights and delays
-  if ( !( weights.size() == n || weights.size() == 0 )
-    && ( weights.size() == delays.size() ) )
-  {
-    LOG( M_ERROR,
-      "ConvergentConnect",
-      "weights and delays must be lists of size n." );
-    throw DimensionMismatch();
-  }
-
-  Subnet* target_comp = dynamic_cast< Subnet* >( target );
-  if ( target_comp != 0 )
-  {
-    LOG( M_INFO,
-      "RandomConvergentConnect",
-      "Target ID is a subnet; I will iterate it." );
-
-    // we only consider local leaves as targets,
-    LocalLeafList target_nodes( *target_comp );
-    for ( LocalLeafList::iterator tgt = target_nodes.begin();
-          tgt != target_nodes.end();
-          ++tgt )
-      random_convergent_connect( source_ids,
-        ( *tgt )->get_gid(),
-        n,
-        weights,
-        delays,
-        allow_multapses,
-        allow_autapses,
-        syn );
-
-    return;
-  }
-
-  librandom::RngPtr rng = kernel().rng_manager.get_rng( target->get_thread() );
-  TokenArray chosen_sources;
-
-  std::set< long > ch_ids;
-
-  long n_rnd = source_ids.size();
-
-  for ( size_t j = 0; j < n; ++j )
-  {
-    long s_id;
-
-    do
-    {
-      s_id = rng->ulrand( n_rnd );
-    } while (
-      ( !allow_autapses && ( ( index ) source_ids[ s_id ] ) == target_id )
-      || ( !allow_multapses && ch_ids.find( s_id ) != ch_ids.end() ) );
-
-    if ( !allow_multapses )
-      ch_ids.insert( s_id );
-
-    chosen_sources.push_back( source_ids[ s_id ] );
-  }
-
-  convergent_connect( chosen_sources, target_id, weights, delays, syn );
-}
-
-// This function loops over all targets, with every thread taking
-// care only of its own target nodes
-void
-nest::ConnectionManager::random_convergent_connect( TokenArray& source_ids,
-  TokenArray& target_ids,
-  TokenArray& ns,
-  TokenArray& weights,
-  TokenArray& delays,
-  bool allow_multapses,
-  bool allow_autapses,
-  index syn )
-{
-  assert( false );
-#ifndef _OPENMP
-  // It only makes sense to call this function if we have openmp
-  LOG( M_ERROR,
-    "ConvergentConnect",
-    "This function can only be called using OpenMP threading." );
-  throw KernelException();
-#else
-
-  // Collect all nodes on this process and convert the TokenArray with
-  // the sources to a std::vector<Node*>. This is needed, because
-  // 1. We don't want to call get_node() within the loop for many
-  //    neurons several times
-  // 2. The function token_array::operator[]() is not thread-safe, so
-  //    the threads will possibly access the same element at the same
-  //    time, causing segfaults
-
-  std::vector< index > vsource_ids( source_ids.size() );
-  for ( index i = 0; i < source_ids.size(); ++i )
-  {
-    index sid = getValue< long >( source_ids.get( i ) );
-    vsource_ids[ i ] = sid;
-  }
-
-  // Check if we have consistent lists for weights and delays
-  if ( !( weights.size() == ns.size() || weights.size() == 0 )
-    && ( weights.size() == delays.size() ) )
-  {
-    LOG( M_ERROR,
-      "ConvergentConnect",
-      "weights, delays and ns must be same size." );
-    throw DimensionMismatch();
-  }
-
-  for ( size_t i = 0; i < ns.size(); ++i )
-  {
-    size_t n;
-    // This throws std::bad_cast if the dynamic_cast goes
-    // wrong. Throwing in a parallel section is not allowed. This
-    // could be solved by only accepting IntVectorDatums for the ns.
-    try
-    {
-      const IntegerDatum& nid =
-        dynamic_cast< const IntegerDatum& >( *ns.get( i ) );
-      n = nid.get();
-    }
-    catch ( const std::bad_cast& e )
-    {
-      LOG( M_ERROR, "ConvergentConnect", "ns must consist of integers only." );
-      throw KernelException();
-    }
-
-    // Check if we have consistent lists for weights and delays part two.
-    // The inner lists have to be equal to n or be zero.
-    if ( weights.size() > 0 )
-    {
-      TokenArray ws = getValue< TokenArray >( weights.get( i ) );
-      TokenArray ds = getValue< TokenArray >( delays.get( i ) );
-
-      if ( !( ws.size() == n || ws.size() == 0 ) && ( ws.size() == ds.size() ) )
-      {
-        LOG( M_ERROR,
-          "ConvergentConnect",
-          "weights and delays must be lists of size n." );
-        throw DimensionMismatch();
-      }
-    }
-  }
-
-#pragma omp parallel
-  {
-    int nrn_counter = 0;
-    int tid = kernel().vp_manager.get_thread_id();
-
-    librandom::RngPtr rng = kernel().rng_manager.get_rng( tid );
-
-    for ( size_t i = 0; i < target_ids.size(); i++ )
-    {
-      index target_id = target_ids.get( i );
-
-      // This is true for neurons on remote processes
-      if ( !kernel().node_manager.is_local_gid( target_id ) )
-        continue;
-
-      Node* target = kernel().node_manager.get_node( target_id, tid );
-
-      // Check, if target is on our thread
-      if ( target->get_thread() != tid )
-        continue;
-
-      nrn_counter++;
-
-      // extract number of connections for target i
-      const IntegerDatum& nid =
-        dynamic_cast< const IntegerDatum& >( *ns.get( i ) );
-      const size_t n = nid.get();
-
-      // extract weights and delays for all connections to target i
-      TokenArray ws;
-      TokenArray ds;
-      if ( weights.size() > 0 )
-      {
-        ws = getValue< TokenArray >( weights.get( i ) );
-        ds = getValue< TokenArray >( delays.get( i ) );
-      }
-
-      std::vector< index > chosen_source_ids( n );
-      std::set< long > ch_ids;
-
-      long n_rnd = vsource_ids.size();
-
-      for ( size_t j = 0; j < n; ++j )
-      {
-        long s_id;
-
-        do
-        {
-          s_id = rng->ulrand( n_rnd );
-        } while (
-          ( !allow_autapses && ( ( index ) vsource_ids[ s_id ] ) == target_id )
-          || ( !allow_multapses && ch_ids.find( s_id ) != ch_ids.end() ) );
-
-        if ( !allow_multapses )
-          ch_ids.insert( s_id );
-
-        chosen_source_ids[ j ] = vsource_ids[ s_id ];
-      }
-
-      convergent_connect( chosen_source_ids, target_id, ws, ds, syn );
-
-    } // of for all targets
-  }   // of omp parallel
-#endif
-}
-
-void
-=======
->>>>>>> 62c019ba
+
+
+void
 nest::ConnectionManager::trigger_update_weight( const long_t vt_id,
   const std::vector< spikecounter >& dopa_spikes,
   const double_t t_trig )
@@ -2003,8 +1103,8 @@
   const Token& syn_model_t = params->lookup( names::synapse_model );
   const TokenArray* source_a = 0;
   const TokenArray* target_a = 0;
-  long_t syn_label = UNLABELED_CONNECTION;
-  updateValue< long_t >( params, names::synapse_label, syn_label );
+  long_t synapse_label = UNLABELED_CONNECTION;
+  updateValue< long_t >( params, names::synapse_label, synapse_label );
 
   if ( not source_t.empty() )
   {
@@ -2037,7 +1137,7 @@
       syn_id = static_cast< size_t >( synmodel );
     else
       throw UnknownModelName( synmodel_name.toString() );
-    get_connections( connectome, source_a, target_a, syn_id, syn_label );
+    get_connections( connectome, source_a, target_a, syn_id, synapse_label );
   }
   else
   {
@@ -2046,7 +1146,7 @@
           ++syn_id )
     {
       ArrayDatum conn;
-      get_connections( conn, source_a, target_a, syn_id, syn_label );
+      get_connections( conn, source_a, target_a, syn_id, synapse_label );
       if ( conn.size() > 0 )
       {
         connectome.push_back( new ArrayDatum( conn ) );
@@ -2062,7 +1162,7 @@
   TokenArray const* source,
   TokenArray const* target,
   synindex syn_id,
-  long_t syn_label ) const
+  long_t synapse_label ) const
 {
   if ( is_source_table_cleared() )
   {
@@ -2094,10 +1194,10 @@
       for ( index lcid = 0; lcid < num_connections_in_thread; ++lcid )
       {
         const index source_gid = source_table_.get_gid( tid, syn_id, lcid );
-        connections_5g_[ tid ]->get_connection( source_gid, tid, syn_id, lcid, syn_label, conns_in_thread );
-      }
-
-      target_table_devices_.get_connections( 0, 0, tid, syn_id, syn_label, conns_in_thread );
+        connections_5g_[ tid ]->get_connection( source_gid, tid, syn_id, lcid, synapse_label, conns_in_thread );
+      }
+
+      target_table_devices_.get_connections( 0, 0, tid, syn_id, synapse_label, conns_in_thread );
 
       if ( conns_in_thread.size() > 0 )
       {
@@ -2133,14 +1233,14 @@
         for ( size_t t_id = 0; t_id < target->size(); ++t_id )
         {
           const index target_gid = target->get( t_id );
-          connections_5g_[ tid ]->get_connection( source_gid, target_gid, tid, syn_id, lcid, syn_label, conns_in_thread );
+          connections_5g_[ tid ]->get_connection( source_gid, target_gid, tid, syn_id, lcid, synapse_label, conns_in_thread );
         }
       }
 
       for ( size_t t_id = 0; t_id < target->size(); ++t_id )
       {
           const index target_gid = target->get( t_id );
-          target_table_devices_.get_connections( 0, target_gid, tid, syn_id, syn_label, conns_in_thread );
+          target_table_devices_.get_connections( 0, target_gid, tid, syn_id, synapse_label, conns_in_thread );
       }
 
       if ( conns_in_thread.size() > 0 )
@@ -2184,14 +1284,14 @@
         {
           if ( target == 0 )
           {
-            connections_5g_[ tid ]->get_connection( source_gid, tid, syn_id, lcid, syn_label, conns_in_thread );
+            connections_5g_[ tid ]->get_connection( source_gid, tid, syn_id, lcid, synapse_label, conns_in_thread );
           }
           else
           {
             for ( size_t t_id = 0; t_id < target->size(); ++t_id )
             {
               const index target_gid = target->get( t_id );
-              connections_5g_[ tid ]->get_connection( source_gid, target_gid, tid, syn_id, lcid, syn_label, conns_in_thread );
+              connections_5g_[ tid ]->get_connection( source_gid, target_gid, tid, syn_id, lcid, synapse_label, conns_in_thread );
             }
           }
         }
@@ -2202,14 +1302,14 @@
         const index source_gid = source->get( s_id );
         if ( target == 0 )
         {
-          target_table_devices_.get_connections( source_gid, 0, tid, syn_id, syn_label, conns_in_thread );
+          target_table_devices_.get_connections( source_gid, 0, tid, syn_id, synapse_label, conns_in_thread );
         }
         else
         {
           for ( size_t t_id = 0; t_id < target->size(); ++t_id )
           {
             const index target_gid = target->get( t_id );
-            target_table_devices_.get_connections( source_gid, target_gid, tid, syn_id, syn_label, conns_in_thread );
+            target_table_devices_.get_connections( source_gid, target_gid, tid, syn_id, synapse_label, conns_in_thread );
           }
         }
       }
@@ -2230,7 +1330,7 @@
 void
 nest::ConnectionManager::get_sources( std::vector< index > targets,
   std::vector< std::vector< index > >& sources,
-  index syn_model )
+  index synapse_model )
 {
   assert( false );
   // thread thread_id;
@@ -2280,7 +1380,7 @@
 void
 nest::ConnectionManager::get_targets( std::vector< index > sources,
   std::vector< std::vector< index > >& targets,
-  index syn_model )
+  index synapse_model )
 {
   assert( false );
   // thread thread_id;
