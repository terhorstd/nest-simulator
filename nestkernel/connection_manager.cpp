--- conflicted
+++ resolved
@@ -308,20 +308,14 @@
   syn_spec->clear_access_flags();
 
   if ( not conn_spec->known( names::rule ) )
-<<<<<<< HEAD
-=======
-  {
->>>>>>> 3eac8e6f
+  {
     throw BadProperty( "Connectivity spec must contain connectivity rule." );
   }
   const Name rule_name =
     static_cast< const std::string >( ( *conn_spec )[ names::rule ] );
 
   if ( not connruledict_->known( rule_name ) )
-<<<<<<< HEAD
-=======
-  {
->>>>>>> 3eac8e6f
+  {
     throw BadProperty(
       String::compose( "Unknown connectivity rule: %1", rule_name ) );
   }
@@ -787,31 +781,6 @@
     throw DimensionMismatch();
   }
 
-<<<<<<< HEAD
-=======
-  Node* source = kernel().node_manager.get_node( source_id );
-
-  Subnet* source_comp = dynamic_cast< Subnet* >( source );
-  if ( source_comp != 0 )
-  {
-    LOG( M_INFO, "DataConnect", "Source ID is a subnet; I will iterate it." );
-
-    // collect all leaves in source subnet, then data-connect each leaf
-    LocalLeafList local_sources( *source_comp );
-    std::vector< MPIManager::NodeAddressingData > global_sources;
-    kernel().mpi_manager.communicate( local_sources, global_sources );
-    for ( std::vector< MPIManager::NodeAddressingData >::iterator src =
-            global_sources.begin();
-          src != global_sources.end();
-          ++src )
-    {
-      data_connect_single( src->get_gid(), pars, syn );
-    }
-
-    return;
-  }
-
->>>>>>> 3eac8e6f
 #pragma omp parallel private( di_s )
   {
     thread tid = kernel().vp_manager.get_thread_id();
@@ -832,10 +801,7 @@
           "The connection will be ignored.",
           target_ids[ i ] );
         if ( not e.message().empty() )
-<<<<<<< HEAD
-=======
         {
->>>>>>> 3eac8e6f
           msg += "\nDetails: " + e.message();
         }
         LOG( M_WARNING, "DataConnect", msg.c_str() );
@@ -868,10 +834,7 @@
           "The connection will be ignored.",
           target_ids[ i ] );
         if ( not e.message().empty() )
-<<<<<<< HEAD
-=======
         {
->>>>>>> 3eac8e6f
           msg += "\nDetails: " + e.message();
         }
         LOG( M_WARNING, "DataConnect", msg.c_str() );
@@ -884,10 +847,7 @@
           "The connection will be ignored.",
           target_ids[ i ] );
         if ( not e.message().empty() )
-<<<<<<< HEAD
-=======
         {
->>>>>>> 3eac8e6f
           msg += "\nDetails: " + e.message();
         }
         LOG( M_WARNING, "DataConnect", msg.c_str() );
@@ -902,10 +862,7 @@
           source_id,
           target_ids[ i ] );
         if ( not e.message().empty() )
-<<<<<<< HEAD
-=======
         {
->>>>>>> 3eac8e6f
           msg += "\nDetails: " + e.message();
         }
         LOG( M_WARNING, "DataConnect", msg.c_str() );
@@ -935,10 +892,7 @@
       synmodel =
         kernel().model_manager.get_synapsedict()->lookup( synmodel_name );
       if ( not synmodel.empty() )
-<<<<<<< HEAD
-=======
-      {
->>>>>>> 3eac8e6f
+      {
         syn_id = static_cast< size_t >( synmodel );
       }
       else
@@ -1108,7 +1062,6 @@
 
   if ( not source_t.empty() )
   {
-<<<<<<< HEAD
     source_a = getValue< GIDCollectionDatum >( source_t );
     if ( not source_a->valid() )
     {
@@ -1124,13 +1077,6 @@
       throw KernelException(
         "GetConnection requires valid target GIDCollection." );
     }
-=======
-    source_a = dynamic_cast< TokenArray const* >( source_t.datum() );
-  }
-  if ( not target_t.empty() )
-  {
-    target_a = dynamic_cast< TokenArray const* >( target_t.datum() );
->>>>>>> 3eac8e6f
   }
 
   size_t syn_id = 0;
@@ -1151,10 +1097,7 @@
     const Token synmodel =
       kernel().model_manager.get_synapsedict()->lookup( synmodel_name );
     if ( not synmodel.empty() )
-<<<<<<< HEAD
-=======
-    {
->>>>>>> 3eac8e6f
+    {
       syn_id = static_cast< size_t >( synmodel );
     }
     else
