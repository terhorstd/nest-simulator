--- conflicted
+++ resolved
@@ -151,11 +151,13 @@
 }
 
 void
-<<<<<<< HEAD
 LearningSignalConnectionEvent::operator()()
-=======
+{
+  receiver_->handle( *this );
+}
+
+void
 SICEvent::operator()()
->>>>>>> fded9e29
 {
   receiver_->handle( *this );
 }
