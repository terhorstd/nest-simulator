--- conflicted
+++ resolved
@@ -103,11 +103,6 @@
 #pragma omp parallel
   {
     const size_t tid = kernel().vp_manager.get_thread_id();
-<<<<<<< HEAD
-=======
-    emitted_spikes_register_[ tid ].resize( num_threads,
-      std::vector< std::vector< Target > >( kernel().connection_manager.get_min_delay(), std::vector< Target >() ) );
->>>>>>> 1a5838eb
 
     if ( not emitted_spikes_register_[ tid ] )
     {
@@ -248,11 +243,7 @@
 void
 EventDeliveryManager::configure_spike_register()
 {
-<<<<<<< HEAD
 #pragma omp parallel
-=======
-  for ( size_t tid = 0; tid < kernel().vp_manager.get_num_threads(); ++tid )
->>>>>>> 1a5838eb
   {
     const size_t tid = kernel().vp_manager.get_thread_id();
     reset_spike_register_( tid );
@@ -508,16 +499,9 @@
    */
 }
 
-<<<<<<< HEAD
 template < typename SpikeDataWithRankT, typename SpikeDataT >
 void
 EventDeliveryManager::collocate_spike_data_buffers_( const size_t tid,
-=======
-template < typename TargetT, typename SpikeDataT >
-bool
-EventDeliveryManager::collocate_spike_data_buffers_( const size_t tid,
-  const AssignedRanks& assigned_ranks,
->>>>>>> 1a5838eb
   SendBufferPosition& send_buffer_position,
   std::vector< std::vector< SpikeDataWithRankT >* >& emitted_spikes_register,
   std::vector< SpikeDataT >& send_buffer,
@@ -531,14 +515,10 @@
     {
       const size_t rank = emitted_spike.rank;
 
-<<<<<<< HEAD
       // We need to count here even though send_buffer_position also counts,
       // but send_buffer_position will only count spikes actually written,
       // we need all spikes to have information for buffer resizing.
       ++num_spikes_per_rank[ rank ];
-=======
-        const size_t rank = emitted_spike.get_rank();
->>>>>>> 1a5838eb
 
       // We do not break if condition is false, because there may be spikes that
       // can be send to other ranks than the one that is full.
@@ -553,7 +533,6 @@
 
 template < typename SpikeDataT >
 void
-<<<<<<< HEAD
 EventDeliveryManager::set_end_marker_( const SendBufferPosition& send_buffer_position,
   std::vector< SpikeDataT >& send_buffer,
   size_t per_thread_max_spikes_per_rank )
@@ -572,26 +551,6 @@
       dummy.set_invalid_marker();
       send_buffer[ end_idx ] = dummy;
       continue;
-=======
-EventDeliveryManager::set_end_and_invalid_markers_( const AssignedRanks& assigned_ranks,
-  const SendBufferPosition& send_buffer_position,
-  std::vector< SpikeDataT >& send_buffer )
-{
-  for ( size_t rank = assigned_ranks.begin; rank < assigned_ranks.end; ++rank )
-  {
-    // thread-local index of (global) rank
-    if ( send_buffer_position.idx( rank ) > send_buffer_position.begin( rank ) )
-    {
-      // Set end marker at last position that contains a valid
-      // entry. This could possibly be the last entry in this
-      // chunk. Since we call set_complete_marker_spike_data_ /after/
-      // this function, the end marker would be replaced by a complete
-      // marker. However, the effect of an end marker and a complete
-      // marker /at the last position in a chunk/ leads effectively
-      // to the same behavior: after this entry, the first entry of
-      assert( send_buffer_position.idx( rank ) - 1 < send_buffer_position.end( rank ) );
-      send_buffer[ send_buffer_position.idx( rank ) - 1 ].set_end_marker();
->>>>>>> 1a5838eb
     }
 
     const size_t next_write_idx = send_buffer_position.idx( rank );
@@ -623,11 +582,7 @@
 EventDeliveryManager::reset_complete_marker_spike_data_( const SendBufferPosition& send_buffer_position,
   std::vector< SpikeDataT >& send_buffer ) const
 {
-<<<<<<< HEAD
   for ( size_t rank = 0; rank < kernel().mpi_manager.get_num_processes(); ++rank )
-=======
-  for ( size_t rank = assigned_ranks.begin; rank < assigned_ranks.end; ++rank )
->>>>>>> 1a5838eb
   {
     const size_t idx = send_buffer_position.end( rank ) - 1;
     send_buffer[ idx ].reset_marker();
@@ -663,7 +618,6 @@
 void
 EventDeliveryManager::deliver_events( const size_t tid )
 {
-<<<<<<< HEAD
 #ifdef TIMER_DETAILED
   if ( tid == 0 )
   {
@@ -684,14 +638,6 @@
   if ( tid == 0 )
   {
     sw_deliver_spike_data_.stop();
-=======
-  for ( size_t target_rank = assigned_ranks.begin; target_rank < assigned_ranks.end; ++target_rank )
-  {
-    // Use last entry for completion marker. For possible collision
-    // with end marker, see comment in set_end_and_invalid_markers_.
-    const size_t idx = send_buffer_position.end( target_rank ) - 1;
-    send_buffer[ idx ].set_complete_marker();
->>>>>>> 1a5838eb
   }
 #endif
 
@@ -699,11 +645,7 @@
 }
 
 template < typename SpikeDataT >
-<<<<<<< HEAD
-void
-=======
-bool
->>>>>>> 1a5838eb
+void
 EventDeliveryManager::deliver_events_( const size_t tid, const std::vector< SpikeDataT >& recv_buffer )
 {
 #define BATCH_SIZE 8
@@ -761,7 +703,6 @@
       {
         for ( unsigned int j = 0; j < BATCH_SIZE; ++j )
         {
-<<<<<<< HEAD
           const SpikeDataT& spike_data = recv_buffer[ rank * send_recv_count_spike_data_per_rank + i * BATCH_SIZE + j ];
           se_batch[ j ].set_stamp( prepared_timestamps[ spike_data.get_lag() ] );
           se_batch[ j ].set_offset( spike_data.get_offset() );
@@ -776,9 +717,6 @@
           {
             kernel().connection_manager.send( tid_batch[ j ], syn_id_batch[ j ], lcid_batch[ j ], cm, se_batch[ j ] );
           }
-=======
-          kernel().connection_manager.send( tid, spike_data.get_syn_id(), spike_data.get_lcid(), cm, se );
->>>>>>> 1a5838eb
         }
       } // processed all regular sized batches, now do remainder
       for ( unsigned int j = 0; j < num_remaining_entries; ++j )
@@ -794,7 +732,6 @@
       }
       for ( unsigned int j = 0; j < num_remaining_entries; ++j )
       {
-<<<<<<< HEAD
         if ( tid_batch[ j ] == tid )
         {
           FULL_LOGGING_ONLY( kernel().write_to_dump( String::compose(
@@ -840,19 +777,6 @@
           if ( lcid_batch[ j ] != invalid_lcid )
           {
             kernel().connection_manager.send( tid, syn_id_batch[ j ], lcid_batch[ j ], cm, se_batch[ j ] );
-=======
-        const size_t syn_id = spike_data.get_syn_id();
-        // for compressed spikes lcid holds the index in the
-        // compressed_spike_data structure
-        const size_t idx = spike_data.get_lcid();
-        const std::vector< SpikeData >& compressed_spike_data =
-          kernel().connection_manager.get_compressed_spike_data( syn_id, idx );
-        for ( auto it = compressed_spike_data.cbegin(); it != compressed_spike_data.cend(); ++it )
-        {
-          if ( it->get_tid() == tid )
-          {
-            kernel().connection_manager.send( tid, syn_id, it->get_lcid(), cm, se );
->>>>>>> 1a5838eb
           }
         }
       }
@@ -1235,22 +1159,4 @@
   return are_others_completed;
 }
 
-<<<<<<< HEAD
-=======
-void
-EventDeliveryManager::resize_spike_register_( const size_t tid )
-{
-  for ( auto& emitted_spikes_for_current_thread : emitted_spikes_register_[ tid ] )
-  {
-    emitted_spikes_for_current_thread.resize( kernel().connection_manager.get_min_delay(), std::vector< Target >() );
-  }
-
-  for ( auto& off_grid_emitted_spike_for_current_thread : off_grid_emitted_spike_register_[ tid ] )
-  {
-    off_grid_emitted_spike_for_current_thread.resize(
-      kernel().connection_manager.get_min_delay(), std::vector< OffGridTarget >() );
-  }
-}
-
->>>>>>> 1a5838eb
 } // of namespace nest