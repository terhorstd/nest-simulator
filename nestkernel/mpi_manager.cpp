/*
 *  mpi_manager.cpp
 *
 *  This file is part of NEST.
 *
 *  Copyright (C) 2004 The NEST Initiative
 *
 *  NEST is free software: you can redistribute it and/or modify
 *  it under the terms of the GNU General Public License as published by
 *  the Free Software Foundation, either version 2 of the License, or
 *  (at your option) any later version.
 *
 *  NEST is distributed in the hope that it will be useful,
 *  but WITHOUT ANY WARRANTY; without even the implied warranty of
 *  MERCHANTABILITY or FITNESS FOR A PARTICULAR PURPOSE.  See the
 *  GNU General Public License for more details.
 *
 *  You should have received a copy of the GNU General Public License
 *  along with NEST.  If not, see <http://www.gnu.org/licenses/>.
 *
 */

#include "mpi_manager.h"

// C++ includes:
#include <limits>
#include <numeric>

// Includes from libnestutil:
#include "compose.hpp"
#include "logging.h"
#include "stopwatch.h"

// Includes from nestkernel:
#include "kernel_manager.h"
#include "mpi_manager_impl.h"
#include "nest_types.h"

// Includes from sli:
#include "dictutils.h"

#ifdef HAVE_MPI

template <>
MPI_Datatype MPI_Type< int >::type = MPI_INT;
template <>
MPI_Datatype MPI_Type< double >::type = MPI_DOUBLE;
template <>
MPI_Datatype MPI_Type< long >::type = MPI_LONG;
template <>
MPI_Datatype MPI_Type< unsigned int >::type = MPI_INT;
template <>
MPI_Datatype MPI_Type< unsigned long >::type = MPI_UNSIGNED_LONG;

#endif /* #ifdef HAVE_MPI */

nest::MPIManager::MPIManager()
  : num_processes_( 1 )
  , rank_( 0 )
  , use_mpi_( false )
  , buffer_size_target_data_( 1 )
  , buffer_size_spike_data_( 1 )
  , max_buffer_size_target_data_( 16777216 )
  , max_buffer_size_spike_data_( 8388608 )
  , adaptive_target_buffers_( true )
  , adaptive_spike_buffers_( true )
  , growth_factor_buffer_spike_data_( 1.5 )
  , growth_factor_buffer_target_data_( 1.5 )
  , send_recv_count_spike_data_per_rank_( 0 )
  , send_recv_count_target_data_per_rank_( 0 )
#ifdef HAVE_MPI
  , comm_step_( std::vector< int >() )
  , COMM_OVERFLOW_ERROR( std::numeric_limits< unsigned int >::max() )
  , comm( 0 )
  , MPI_OFFGRID_SPIKE( 0 )
#endif
{
}

#ifndef HAVE_MPI

void
nest::MPIManager::init_mpi( int*, char*** )
{
  // if ! HAVE_MPI, initialize process entries for 1 rank
  // use 2 processes entries (need at least two
  // entries per process to use flag of first entry as validity and
  // last entry to communicate end of communication)
  kernel().mpi_manager.set_buffer_size_target_data( 2 );
  kernel().mpi_manager.set_buffer_size_spike_data( 2 );

  recv_counts_secondary_events_in_int_per_rank_.resize( 1, 0 );
  recv_displacements_secondary_events_in_int_per_rank_.resize( 1, 0 );
  send_counts_secondary_events_in_int_per_rank_.resize( 1, 0 );
  send_displacements_secondary_events_in_int_per_rank_.resize( 1, 0 );
}

#else /* HAVE_MPI */

void
nest::MPIManager::set_communicator( MPI_Comm global_comm )
{
  comm = global_comm;
  MPI_Comm_size( comm, &num_processes_ );
  MPI_Comm_rank( comm, &rank_ );
  recv_buffer_size_ = send_buffer_size_ * get_num_processes();

  // use at least 2 * number of processes entries (need at least two
  // entries per process to use flag of first entry as validity and
  // last entry to communicate end of communication)
  kernel().mpi_manager.set_buffer_size_target_data( 2 * kernel().mpi_manager.get_num_processes() );
  kernel().mpi_manager.set_buffer_size_spike_data( 2 * kernel().mpi_manager.get_num_processes() );
}

void
nest::MPIManager::init_mpi( int* argc, char** argv[] )
{
  int init;
  MPI_Initialized( &init );

  if ( init == 0 )
  {
#ifdef HAVE_MUSIC
    kernel().music_manager.init_music( argc, argv );
    // get a communicator from MUSIC
    set_communicator( static_cast< MPI_Comm >( kernel().music_manager.communicator() ) );
#else  /* #ifdef HAVE_MUSIC */
    int provided_thread_level;
    MPI_Init_thread( argc, argv, MPI_THREAD_FUNNELED, &provided_thread_level );
    set_communicator( MPI_COMM_WORLD );
#endif /* #ifdef HAVE_MUSIC */
  }
  else
  {
#ifdef HAVE_MUSIC
    LOG( M_ERROR,
      "MPIManager::init_mpi()",
      "When compiled with MUSIC, NEST must be initialized before any other modules that call MPI_Init(). "
      "Calling MPI_Abort()." );
    comm = MPI_COMM_WORLD;
    mpi_abort( 1 );
#else
    set_communicator( MPI_COMM_WORLD );
#endif
  }

  recv_counts_secondary_events_in_int_per_rank_.resize( get_num_processes(), 0 );
  recv_displacements_secondary_events_in_int_per_rank_.resize( get_num_processes(), 0 );
  send_counts_secondary_events_in_int_per_rank_.resize( get_num_processes(), 0 );
  send_displacements_secondary_events_in_int_per_rank_.resize( get_num_processes(), 0 );

  // create off-grid-spike type for MPI communication
  // creating derived datatype
  OffGridSpike::assert_datatype_compatibility_();
  MPI_Datatype source_types[ 2 ];
  int blockcounts[ 2 ];
  MPI_Aint offsets[ 2 ];
  MPI_Aint start_address, address;
  OffGridSpike ogs( 0, 0.0 );

  // OffGridSpike.node_id
  offsets[ 0 ] = 0;
  source_types[ 0 ] = MPI_DOUBLE;
  blockcounts[ 0 ] = 1;

  // OffGridSpike.offset
  MPI_Get_address( &( ogs.node_id_ ), &start_address );
  MPI_Get_address( &( ogs.offset_ ), &address );
  offsets[ 1 ] = address - start_address;
  source_types[ 1 ] = MPI_DOUBLE;
  blockcounts[ 1 ] = 1;

  // generate and commit struct
  MPI_Type_create_struct( 2, blockcounts, offsets, source_types, &MPI_OFFGRID_SPIKE );
  MPI_Type_commit( &MPI_OFFGRID_SPIKE );

  use_mpi_ = true;
}

#endif /* #ifdef HAVE_MPI */

void
nest::MPIManager::initialize()
{
}

void
nest::MPIManager::finalize()
{
}

void
nest::MPIManager::set_status( const DictionaryDatum& dict )
{
  updateValue< bool >( dict, names::adaptive_target_buffers, adaptive_target_buffers_ );
  updateValue< bool >( dict, names::adaptive_spike_buffers, adaptive_spike_buffers_ );

  long new_buffer_size_target_data = buffer_size_target_data_;
  updateValue< long >( dict, names::buffer_size_target_data, new_buffer_size_target_data );
  if ( new_buffer_size_target_data != static_cast< long >( buffer_size_target_data_ )
    and new_buffer_size_target_data < static_cast< long >( max_buffer_size_target_data_ ) )
  {
    set_buffer_size_target_data( new_buffer_size_target_data );
  }

  long new_buffer_size_spike_data = buffer_size_spike_data_;
  updateValue< long >( dict, names::buffer_size_spike_data, new_buffer_size_spike_data );
  if ( new_buffer_size_spike_data != static_cast< long >( buffer_size_spike_data_ )
    and new_buffer_size_spike_data < static_cast< long >( max_buffer_size_spike_data_ ) )
  {
    set_buffer_size_spike_data( new_buffer_size_spike_data );
  }

  updateValue< double >( dict, names::growth_factor_buffer_spike_data, growth_factor_buffer_spike_data_ );
  updateValue< double >( dict, names::growth_factor_buffer_target_data, growth_factor_buffer_target_data_ );

  updateValue< long >( dict, names::max_buffer_size_target_data, max_buffer_size_target_data_ );
  updateValue< long >( dict, names::max_buffer_size_spike_data, max_buffer_size_spike_data_ );
}

void
nest::MPIManager::get_status( DictionaryDatum& dict )
{
  def< long >( dict, names::num_processes, num_processes_ );
  def< bool >( dict, names::adaptive_spike_buffers, adaptive_spike_buffers_ );
  def< bool >( dict, names::adaptive_target_buffers, adaptive_target_buffers_ );
  def< size_t >( dict, names::buffer_size_target_data, buffer_size_target_data_ );
  def< size_t >( dict, names::buffer_size_spike_data, buffer_size_spike_data_ );
  def< size_t >( dict, names::send_buffer_size_secondary_events, get_send_buffer_size_secondary_events_in_int() );
  def< size_t >( dict, names::recv_buffer_size_secondary_events, get_recv_buffer_size_secondary_events_in_int() );
  def< size_t >( dict, names::max_buffer_size_spike_data, max_buffer_size_spike_data_ );
  def< size_t >( dict, names::max_buffer_size_target_data, max_buffer_size_target_data_ );
  def< double >( dict, names::growth_factor_buffer_spike_data, growth_factor_buffer_spike_data_ );
  def< double >( dict, names::growth_factor_buffer_target_data, growth_factor_buffer_target_data_ );
}

#ifdef HAVE_MPI

void
nest::MPIManager::mpi_finalize( int exitcode )
{
  MPI_Type_free( &MPI_OFFGRID_SPIKE );

  int finalized;
  MPI_Finalized( &finalized );

  int initialized;
  MPI_Initialized( &initialized );

  if ( finalized == 0 and initialized == 1 )
  {
    if ( exitcode == 0 )
    {
      kernel().music_manager.music_finalize(); // calls MPI_Finalize()
    }
    else
    {
      LOG( M_INFO, "MPIManager::finalize()", "Calling MPI_Abort() due to errors in the script." );
      mpi_abort( exitcode );
    }
  }
}

#else /* #ifdef HAVE_MPI */

void
nest::MPIManager::mpi_finalize( int )
{
}

#endif /* #ifdef HAVE_MPI */

#ifdef HAVE_MPI

void
nest::MPIManager::mpi_abort( int exitcode )
{
  MPI_Abort( comm, exitcode );
}


std::string
nest::MPIManager::get_processor_name()
{
  char name[ 1024 ];
  int len;
  MPI_Get_processor_name( name, &len );
  name[ len ] = '\0';
  return name;
}

void
nest::MPIManager::communicate( std::vector< long >& local_nodes, std::vector< long >& global_nodes )
{
  size_t np = get_num_processes();
  // Get size of buffers
  std::vector< int > num_nodes_per_rank( np );
  num_nodes_per_rank[ get_rank() ] = local_nodes.size();
  communicate( num_nodes_per_rank );

  size_t num_globals = std::accumulate( num_nodes_per_rank.begin(), num_nodes_per_rank.end(), 0 );
  global_nodes.resize( num_globals, 0L );

  // Set up displacements vector. Entry i specifies the displacement (relative
  // to recv_buffer ) at which to place the incoming data from process i
  std::vector< int > displacements( np, 0 );
  for ( size_t i = 1; i < np; ++i )
  {
    displacements.at( i ) = displacements.at( i - 1 ) + num_nodes_per_rank.at( i - 1 );
  }

  MPI_Allgatherv( &local_nodes[ 0 ],
    local_nodes.size(),
    MPI_Type< long >::type,
    &global_nodes[ 0 ],
    &num_nodes_per_rank[ 0 ],
    &displacements[ 0 ],
    MPI_Type< long >::type,
    comm );
}

void
nest::MPIManager::communicate( std::vector< unsigned int >& send_buffer,
  std::vector< unsigned int >& recv_buffer,
  std::vector< int >& displacements )
{
  displacements.resize( num_processes_, 0 );
  if ( get_num_processes() == 1 ) // purely thread-based
  {
    displacements[ 0 ] = 0;
    if ( static_cast< unsigned int >( recv_buffer_size_ ) < send_buffer.size() )
    {
      recv_buffer_size_ = send_buffer_size_ = send_buffer.size();
      recv_buffer.resize( recv_buffer_size_ );
    }
    recv_buffer.swap( send_buffer );
  }
  else
  {
    communicate_Allgather( send_buffer, recv_buffer, displacements );
  }
}

void
nest::MPIManager::communicate_Allgather( std::vector< unsigned int >& send_buffer,
  std::vector< unsigned int >& recv_buffer,
  std::vector< int >& displacements )
{
  std::vector< int > recv_counts( get_num_processes(), send_buffer_size_ );

  // attempt Allgather
  if ( send_buffer.size() == static_cast< unsigned int >( send_buffer_size_ ) )
  {
    MPI_Allgather(
      &send_buffer[ 0 ], send_buffer_size_, MPI_UNSIGNED, &recv_buffer[ 0 ], send_buffer_size_, MPI_UNSIGNED, comm );
  }
  else
  {
    // DEC cxx required 0U literal, HEP 2007-03-26
    std::vector< unsigned int > overflow_buffer( send_buffer_size_, 0U );
    overflow_buffer[ 0 ] = COMM_OVERFLOW_ERROR;
    overflow_buffer[ 1 ] = send_buffer.size();
    MPI_Allgather( &overflow_buffer[ 0 ],
      send_buffer_size_,
      MPI_UNSIGNED,
      &recv_buffer[ 0 ],
      send_buffer_size_,
      MPI_UNSIGNED,
      comm );
  }
  // check for overflow condition
  int disp = 0;
  unsigned int max_recv_count = send_buffer_size_;
  bool overflow = false;
  for ( int pid = 0; pid < get_num_processes(); ++pid )
  {
    unsigned int block_disp = pid * send_buffer_size_;
    displacements[ pid ] = disp;
    if ( recv_buffer[ block_disp ] == COMM_OVERFLOW_ERROR )
    {
      overflow = true;
      recv_counts[ pid ] = recv_buffer[ block_disp + 1 ];
      if ( static_cast< unsigned int >( recv_counts[ pid ] ) > max_recv_count )
      {
        max_recv_count = recv_counts[ pid ];
      }
    }
    disp += recv_counts[ pid ];
  }

  // do Allgatherv if necessary
  if ( overflow )
  {
    recv_buffer.resize( disp, 0 );
    MPI_Allgatherv( &send_buffer[ 0 ],
      send_buffer.size(),
      MPI_UNSIGNED,
      &recv_buffer[ 0 ],
      &recv_counts[ 0 ],
      &displacements[ 0 ],
      MPI_UNSIGNED,
      comm );
    send_buffer_size_ = max_recv_count;
    recv_buffer_size_ = send_buffer_size_ * get_num_processes();
  }
}

template < typename T >
void
nest::MPIManager::communicate_Allgather( std::vector< T >& send_buffer,
  std::vector< T >& recv_buffer,
  std::vector< int >& displacements )
{
  std::vector< int > recv_counts( get_num_processes(), send_buffer_size_ );

  // attempt Allgather
  if ( send_buffer.size() == static_cast< unsigned int >( send_buffer_size_ ) )
  {
    MPI_Allgather( &send_buffer[ 0 ],
      send_buffer_size_,
      MPI_Type< T >::type,
      &recv_buffer[ 0 ],
      send_buffer_size_,
      MPI_Type< T >::type,
      comm );
  }
  else
  {
    // DEC cxx required 0U literal, HEP 2007-03-26
    std::vector< unsigned int > overflow_buffer( send_buffer_size_, 0U );
    overflow_buffer[ 0 ] = COMM_OVERFLOW_ERROR;
    overflow_buffer[ 1 ] = send_buffer.size();
    MPI_Allgather( &overflow_buffer[ 0 ],
      send_buffer_size_,
      MPI_Type< T >::type,
      &recv_buffer[ 0 ],
      send_buffer_size_,
      MPI_Type< T >::type,
      comm );
  }
  // check for overflow condition
  int disp = 0;
  unsigned int max_recv_count = send_buffer_size_;
  bool overflow = false;
  for ( int pid = 0; pid < get_num_processes(); ++pid )
  {
    unsigned int block_disp = pid * send_buffer_size_;
    displacements[ pid ] = disp;
    if ( recv_buffer[ block_disp ] == COMM_OVERFLOW_ERROR )
    {
      overflow = true;
      recv_counts[ pid ] = recv_buffer[ block_disp + 1 ];
      if ( static_cast< unsigned int >( recv_counts[ pid ] ) > max_recv_count )
      {
        max_recv_count = recv_counts[ pid ];
      }
    }
    disp += recv_counts[ pid ];
  }

  // do Allgatherv if necessary
  if ( overflow )
  {
    recv_buffer.resize( disp, 0 );
    MPI_Allgatherv( &send_buffer[ 0 ],
      send_buffer.size(),
      MPI_Type< T >::type,
      &recv_buffer[ 0 ],
      &recv_counts[ 0 ],
      &displacements[ 0 ],
      MPI_Type< T >::type,
      comm );
    send_buffer_size_ = max_recv_count;
    recv_buffer_size_ = send_buffer_size_ * get_num_processes();
  }
}

void
nest::MPIManager::communicate( std::vector< OffGridSpike >& send_buffer,
  std::vector< OffGridSpike >& recv_buffer,
  std::vector< int >& displacements )
{
  displacements.resize( num_processes_, 0 );
  if ( get_num_processes() == 1 ) // purely thread-based
  {
    displacements[ 0 ] = 0;
    if ( static_cast< unsigned int >( recv_buffer_size_ ) < send_buffer.size() )
    {
      recv_buffer_size_ = send_buffer_size_ = send_buffer.size();
      recv_buffer.resize( recv_buffer_size_ );
    }
    recv_buffer.swap( send_buffer );
  }
  else
  {
    communicate_Allgather( send_buffer, recv_buffer, displacements );
  }
}

void
nest::MPIManager::communicate_Allgather( std::vector< OffGridSpike >& send_buffer,
  std::vector< OffGridSpike >& recv_buffer,
  std::vector< int >& displacements )
{
  std::vector< int > recv_counts( get_num_processes(), send_buffer_size_ );
  // attempt Allgather
  if ( send_buffer.size() == static_cast< unsigned int >( send_buffer_size_ ) )
  {
    MPI_Allgather( &send_buffer[ 0 ],
      send_buffer_size_,
      MPI_OFFGRID_SPIKE,
      &recv_buffer[ 0 ],
      send_buffer_size_,
      MPI_OFFGRID_SPIKE,
      comm );
  }
  else
  {
    std::vector< OffGridSpike > overflow_buffer( send_buffer_size_ );
    overflow_buffer[ 0 ] = OffGridSpike( COMM_OVERFLOW_ERROR, 0.0 );
    overflow_buffer[ 1 ] = OffGridSpike( send_buffer.size(), 0.0 );
    MPI_Allgather( &overflow_buffer[ 0 ],
      send_buffer_size_,
      MPI_OFFGRID_SPIKE,
      &recv_buffer[ 0 ],
      send_buffer_size_,
      MPI_OFFGRID_SPIKE,
      comm );
  }

  // check for overflow condition
  int disp = 0;
  unsigned int max_recv_count = send_buffer_size_;
  bool overflow = false;
  for ( int pid = 0; pid < get_num_processes(); ++pid )
  {
    unsigned int block_disp = pid * send_buffer_size_;
    displacements[ pid ] = disp;
    if ( ( recv_buffer[ block_disp ] ).get_node_id() == COMM_OVERFLOW_ERROR )
    {
      overflow = true;
      recv_counts[ pid ] = ( recv_buffer[ block_disp + 1 ] ).get_node_id();
      if ( static_cast< unsigned int >( recv_counts[ pid ] ) > max_recv_count )
      {
        max_recv_count = recv_counts[ pid ];
      }
    }
    disp += recv_counts[ pid ];
  }

  // do Allgatherv if necessary
  if ( overflow )
  {
    recv_buffer.resize( disp );
    MPI_Allgatherv( &send_buffer[ 0 ],
      send_buffer.size(),
      MPI_OFFGRID_SPIKE,
      &recv_buffer[ 0 ],
      &recv_counts[ 0 ],
      &displacements[ 0 ],
      MPI_OFFGRID_SPIKE,
      comm );
    send_buffer_size_ = max_recv_count;
    recv_buffer_size_ = send_buffer_size_ * get_num_processes();
  }
}

void
nest::MPIManager::communicate( std::vector< double >& send_buffer,
  std::vector< double >& recv_buffer,
  std::vector< int >& displacements )
{
  // get size of buffers
  std::vector< int > n_nodes( get_num_processes() );
  n_nodes[ get_rank() ] = send_buffer.size();
  communicate( n_nodes );
  // Set up displacements vector.
  displacements.resize( get_num_processes(), 0 );
  for ( int i = 1; i < get_num_processes(); ++i )
  {
    displacements.at( i ) = displacements.at( i - 1 ) + n_nodes.at( i - 1 );
  }

  // Calculate total number of node data items to be gathered.
  size_t n_globals = std::accumulate( n_nodes.begin(), n_nodes.end(), 0 );

  if ( n_globals != 0 )
  {
    recv_buffer.resize( n_globals, 0.0 );
    communicate_Allgatherv( send_buffer, recv_buffer, displacements, n_nodes );
  }
  else
  {
    recv_buffer.clear();
  }
}

void
nest::MPIManager::communicate( std::vector< unsigned long >& send_buffer,
  std::vector< unsigned long >& recv_buffer,
  std::vector< int >& displacements )
{
  // get size of buffers
  std::vector< int > n_nodes( num_processes_ );
  n_nodes[ rank_ ] = send_buffer.size();
  communicate( n_nodes );
  // Set up displacements vector.
  displacements.resize( num_processes_, 0 );
  for ( int i = 1; i < num_processes_; ++i )
  {
    displacements.at( i ) = displacements.at( i - 1 ) + n_nodes.at( i - 1 );
  }

  // Calculate total number of node data items to be gathered.
  size_t n_globals = std::accumulate( n_nodes.begin(), n_nodes.end(), 0 );

  if ( n_globals != 0 )
  {
    recv_buffer.resize( n_globals, 0.0 );
    communicate_Allgatherv( send_buffer, recv_buffer, displacements, n_nodes );
  }
  else
  {
    recv_buffer.clear();
  }
}

void
nest::MPIManager::communicate( std::vector< int >& send_buffer,
  std::vector< int >& recv_buffer,
  std::vector< int >& displacements )
{
  // get size of buffers
  std::vector< int > n_nodes( num_processes_ );
  n_nodes[ rank_ ] = send_buffer.size();
  communicate( n_nodes );
  // Set up displacements vector.
  displacements.resize( num_processes_, 0 );
  for ( int i = 1; i < num_processes_; ++i )
  {
    displacements.at( i ) = displacements.at( i - 1 ) + n_nodes.at( i - 1 );
  }

  // Calculate total number of node data items to be gathered.
  size_t n_globals = std::accumulate( n_nodes.begin(), n_nodes.end(), 0 );

  if ( n_globals != 0 )
  {
    recv_buffer.resize( n_globals, 0.0 );
    communicate_Allgatherv( send_buffer, recv_buffer, displacements, n_nodes );
  }
  else
  {
    recv_buffer.clear();
  }
}

void
nest::MPIManager::communicate( double send_val, std::vector< double >& recv_buffer )
{
  recv_buffer.resize( get_num_processes() );
  MPI_Allgather( &send_val, 1, MPI_DOUBLE, &recv_buffer[ 0 ], 1, MPI_DOUBLE, comm );
}


/**
 * communicate function for sending set-up information
 */
void
nest::MPIManager::communicate( std::vector< int >& buffer )
{
  communicate_Allgather( buffer );
}

void
nest::MPIManager::communicate( std::vector< long >& buffer )
{
  communicate_Allgather( buffer );
}

void
nest::MPIManager::communicate_Allgather( std::vector< int >& buffer )
{
  // avoid aliasing, see http://www.mpi-forum.org/docs/mpi-11-html/node10.html
  int my_val = buffer[ get_rank() ];
  MPI_Allgather( &my_val, 1, MPI_INT, &buffer[ 0 ], 1, MPI_INT, comm );
}

/*
 * Sum across all rank
 */
void
nest::MPIManager::communicate_Allreduce_sum_in_place( double buffer )
{
  MPI_Allreduce( MPI_IN_PLACE, &buffer, 1, MPI_Type< double >::type, MPI_SUM, comm );
}

void
nest::MPIManager::communicate_Allreduce_sum_in_place( std::vector< double >& buffer )
{
  MPI_Allreduce( MPI_IN_PLACE, &buffer[ 0 ], buffer.size(), MPI_Type< double >::type, MPI_SUM, comm );
}

void
nest::MPIManager::communicate_Allreduce_sum_in_place( std::vector< int >& buffer )
{
  MPI_Allreduce( MPI_IN_PLACE, &buffer[ 0 ], buffer.size(), MPI_Type< int >::type, MPI_SUM, comm );
}

void
nest::MPIManager::communicate_Allreduce_sum( std::vector< double >& send_buffer, std::vector< double >& recv_buffer )
{
  assert( recv_buffer.size() == send_buffer.size() );
  MPI_Allreduce( &send_buffer[ 0 ], &recv_buffer[ 0 ], send_buffer.size(), MPI_Type< double >::type, MPI_SUM, comm );
}

void
nest::MPIManager::communicate_Allreduce_max_in_place( std::vector< long >& buffer )
{
  MPI_Allreduce( MPI_IN_PLACE, &buffer[ 0 ], 1, MPI_LONG, MPI_MAX, comm );
}

double
nest::MPIManager::min_cross_ranks( double value )
{
  MPI_Allreduce( MPI_IN_PLACE, &value, 1, MPI_DOUBLE, MPI_MIN, comm );
  return value;
}

double
nest::MPIManager::max_cross_ranks( double value )
{
  MPI_Allreduce( MPI_IN_PLACE, &value, 1, MPI_DOUBLE, MPI_MAX, comm );
  return value;
}

void
nest::MPIManager::communicate_Allgather( std::vector< long >& buffer )
{
  // avoid aliasing, see http://www.mpi-forum.org/docs/mpi-11-html/node10.html
  long my_val = buffer[ get_rank() ];
  MPI_Allgather( &my_val, 1, MPI_LONG, &buffer[ 0 ], 1, MPI_LONG, comm );
}

void
nest::MPIManager::communicate_Alltoall_( void* send_buffer, void* recv_buffer, const unsigned int send_recv_count )
{
  MPI_Alltoall( send_buffer, send_recv_count, MPI_UNSIGNED, recv_buffer, send_recv_count, MPI_UNSIGNED, comm );
}

void
nest::MPIManager::communicate_Alltoallv_( void* send_buffer,
  const int* send_counts,
  const int* send_displacements,
  void* recv_buffer,
  const int* recv_counts,
  const int* recv_displacements )
{
  MPI_Alltoallv( send_buffer,
    send_counts,
    send_displacements,
    MPI_UNSIGNED,
    recv_buffer,
    recv_counts,
    recv_displacements,
    MPI_UNSIGNED,
    comm );
}

void
nest::MPIManager::communicate_recv_counts_secondary_events()
{

  communicate_Alltoall(
    recv_counts_secondary_events_in_int_per_rank_, send_counts_secondary_events_in_int_per_rank_, 1 );

  std::partial_sum( send_counts_secondary_events_in_int_per_rank_.begin(),
    send_counts_secondary_events_in_int_per_rank_.end() - 1,
    send_displacements_secondary_events_in_int_per_rank_.begin() + 1 );
}

/**
 * Ensure all processes have reached the same stage by waiting until all
 * processes have sent a dummy message to process 0.
 */
void
nest::MPIManager::synchronize()
{
  MPI_Barrier( comm );
}


// any_true: takes a single bool, exchanges with all other processes,
// and returns "true" if one or more processes provide "true"
bool
nest::MPIManager::any_true( const bool my_bool )
{
  if ( get_num_processes() == 1 )
  {
    return my_bool;
  }

  // since there is no MPI_BOOL we first convert to int
  int my_int = my_bool;

  std::vector< int > all_int( get_num_processes() );
  MPI_Allgather( &my_int, 1, MPI_INT, &all_int[ 0 ], 1, MPI_INT, comm );
  // check if any MPI process sent a "true"
  for ( unsigned int i = 0; i < all_int.size(); ++i )
  {
    if ( all_int[ i ] != 0 )
    {
      return true;
    }
  }

  return false;
}

// average communication time for a packet size of num_bytes using Allgather
double
nest::MPIManager::time_communicate( int num_bytes, int samples )
{
  if ( get_num_processes() == 1 )
  {
    return 0.0;
  }
  unsigned int packet_length = num_bytes / sizeof( unsigned int );
  if ( packet_length < 1 )
  {
    packet_length = 1;
  }
  std::vector< unsigned int > test_send_buffer( packet_length );
  std::vector< unsigned int > test_recv_buffer( packet_length * get_num_processes() );
  // start time measurement here
  Stopwatch foo;
  foo.start();
  for ( int i = 0; i < samples; ++i )
  {
    MPI_Allgather(
      &test_send_buffer[ 0 ], packet_length, MPI_UNSIGNED, &test_recv_buffer[ 0 ], packet_length, MPI_UNSIGNED, comm );
  }
  // finish time measurement here
  foo.stop();
  return foo.elapsed() / samples;
}

// average communication time for a packet size of num_bytes using Allgatherv
double
nest::MPIManager::time_communicatev( int num_bytes, int samples )
{
  if ( get_num_processes() == 1 )
  {
    return 0.0;
  }
  unsigned int packet_length = num_bytes / sizeof( unsigned int );
  if ( packet_length < 1 )
  {
    packet_length = 1;
  }
  std::vector< unsigned int > test_send_buffer( packet_length );
  std::vector< unsigned int > test_recv_buffer( packet_length * get_num_processes() );
  std::vector< int > n_nodes( get_num_processes(), packet_length );
  std::vector< int > displacements( get_num_processes(), 0 );

  for ( int i = 1; i < get_num_processes(); ++i )
  {
    displacements.at( i ) = displacements.at( i - 1 ) + n_nodes.at( i - 1 );
  }

  // start time measurement here
  Stopwatch foo;
  foo.start();
  for ( int i = 0; i < samples; ++i )
  {
    communicate_Allgatherv( test_send_buffer, test_recv_buffer, displacements, n_nodes );
  }

  // finish time measurement here
  foo.stop();
  return foo.elapsed() / samples;
}

// average communication time for a packet size of num_bytes
double
nest::MPIManager::time_communicate_offgrid( int num_bytes, int samples )
{
  if ( get_num_processes() == 1 )
  {
    return 0.0;
  }
  unsigned int packet_length = num_bytes / sizeof( OffGridSpike );
  if ( packet_length < 1 )
  {
    packet_length = 1;
  }
  std::vector< OffGridSpike > test_send_buffer( packet_length );
  std::vector< OffGridSpike > test_recv_buffer( packet_length * get_num_processes() );
  // start time measurement here
  Stopwatch foo;
  foo.start();
  for ( int i = 0; i < samples; ++i )
  {
    MPI_Allgather( &test_send_buffer[ 0 ],
      packet_length,
      MPI_OFFGRID_SPIKE,
      &test_recv_buffer[ 0 ],
      packet_length,
      MPI_OFFGRID_SPIKE,
      comm );
  }
  // finish time measurement here
  foo.stop();
  return foo.elapsed() / samples;
}

// average communication time for a packet size of num_bytes using Alltoall
double
nest::MPIManager::time_communicate_alltoall( int num_bytes, int samples )
{
  if ( get_num_processes() == 1 )
  {
    return 0.0;
  }
  unsigned int packet_length = num_bytes / sizeof( unsigned int );        // this size should be sent to each process
  unsigned int total_packet_length = packet_length * get_num_processes(); // total size of send and receive buffers
  if ( total_packet_length < 1 )
  {
    total_packet_length = 1;
  }
  std::vector< unsigned int > test_send_buffer( total_packet_length );
  std::vector< unsigned int > test_recv_buffer( total_packet_length );
  // start time measurement here
  Stopwatch foo;
  foo.start();
  for ( int i = 0; i < samples; ++i )
  {
    MPI_Alltoall(
      &test_send_buffer[ 0 ], packet_length, MPI_UNSIGNED, &test_recv_buffer[ 0 ], packet_length, MPI_UNSIGNED, comm );
  }
  // finish time measurement here
  foo.stop();
  return foo.elapsed() / samples;
}

// average communication time for a packet size of num_bytes using Alltoallv
double
nest::MPIManager::time_communicate_alltoallv( int num_bytes, int samples )
{
  if ( get_num_processes() == 1 )
  {
    return 0.0;
  }
  unsigned int packet_length = num_bytes / sizeof( unsigned int );        // this size should be sent to each process
  unsigned int total_packet_length = packet_length * get_num_processes(); // total size of send and receive buffers
  if ( total_packet_length < 1 )
  {
    total_packet_length = 1;
  }
  std::vector< unsigned int > test_send_buffer( total_packet_length );
  std::vector< unsigned int > test_recv_buffer( total_packet_length );
  std::vector< int > n_nodes( get_num_processes(), packet_length );
  std::vector< int > displacements( get_num_processes(), 0 );

  for ( int i = 1; i < get_num_processes(); ++i )
  {
    displacements.at( i ) = displacements.at( i - 1 ) + n_nodes.at( i - 1 );
  }

  // start time measurement here
  Stopwatch foo;
  foo.start();
  for ( int i = 0; i < samples; ++i )
  {
    MPI_Alltoallv( &test_send_buffer[ 0 ],
      &n_nodes[ 0 ],
      &displacements[ 0 ],
      MPI_UNSIGNED,
      &test_recv_buffer[ 0 ],
      &n_nodes[ 0 ],
      &displacements[ 0 ],
      MPI_UNSIGNED,
      comm );
  }
  // finish time measurement here
  foo.stop();
  return foo.elapsed() / samples;
}

#else /* #ifdef HAVE_MPI */

/**
 * communicate (on-grid) if compiled without MPI
 */
void
nest::MPIManager::communicate( std::vector< unsigned int >& send_buffer,
  std::vector< unsigned int >& recv_buffer,
  std::vector< int >& displacements )
{
  displacements.resize( num_processes_, 0 );
  displacements[ 0 ] = 0;
  if ( static_cast< size_t >( recv_buffer_size_ ) < send_buffer.size() )
  {
    recv_buffer_size_ = send_buffer_size_ = send_buffer.size();
    recv_buffer.resize( recv_buffer_size_ );
  }
  recv_buffer.swap( send_buffer );
}

/**
 * communicate (off-grid) if compiled without MPI
 */
void
nest::MPIManager::communicate( std::vector< OffGridSpike >& send_buffer,
  std::vector< OffGridSpike >& recv_buffer,
  std::vector< int >& displacements )
{
  displacements.resize( num_processes_, 0 );
  displacements[ 0 ] = 0;
  if ( static_cast< size_t >( recv_buffer_size_ ) < send_buffer.size() )
  {
    recv_buffer_size_ = send_buffer_size_ = send_buffer.size();
    recv_buffer.resize( recv_buffer_size_ );
  }
  recv_buffer.swap( send_buffer );
}

void
nest::MPIManager::communicate( std::vector< double >& send_buffer,
  std::vector< double >& recv_buffer,
  std::vector< int >& displacements )
{
  displacements.resize( num_processes_, 0 );
  displacements[ 0 ] = 0;
  recv_buffer.swap( send_buffer );
}

void
nest::MPIManager::communicate( std::vector< unsigned long >& send_buffer,
  std::vector< unsigned long >& recv_buffer,
  std::vector< int >& displacements )
{
  displacements.resize( num_processes_, 0 );
  displacements[ 0 ] = 0;
  recv_buffer.swap( send_buffer );
}

void
nest::MPIManager::communicate( std::vector< int >& send_buffer,
  std::vector< int >& recv_buffer,
  std::vector< int >& displacements )
{
  displacements.resize( num_processes_, 0 );
  displacements[ 0 ] = 0;
  recv_buffer.swap( send_buffer );
}

void
nest::MPIManager::communicate( double send_val, std::vector< double >& recv_buffer )
{
  recv_buffer.resize( 1 );
  recv_buffer[ 0 ] = send_val;
}

void
nest::MPIManager::communicate( std::vector< long >&, std::vector< long >& )
{
}

void
nest::MPIManager::communicate_Allreduce_sum_in_place( double )
{
}

void
nest::MPIManager::communicate_Allreduce_sum_in_place( std::vector< double >& )
{
}

void
nest::MPIManager::communicate_Allreduce_sum_in_place( std::vector< int >& )
{
}

void
nest::MPIManager::communicate_Allreduce_sum( std::vector< double >& send_buffer, std::vector< double >& recv_buffer )
{
  recv_buffer.swap( send_buffer );
}

void
nest::MPIManager::communicate_Allreduce_max_in_place( std::vector< long >& )
{
  // Null operator for ranks == 1
  // Max already is the input
}

<<<<<<< HEAD
double
nest::MPIManager::min_cross_ranks( double value )
{
  return value;
}

double
nest::MPIManager::max_cross_ranks( double value )
{
  return value;
=======
void
nest::MPIManager::communicate_recv_counts_secondary_events()
{
  // since we only have one process, the send count is equal to the recv count
  send_counts_secondary_events_in_int_per_rank_ = recv_counts_secondary_events_in_int_per_rank_;

  // since we only have one process, the send displacement is zero
  assert( send_displacements_secondary_events_in_int_per_rank_.size() == 1 );
  send_displacements_secondary_events_in_int_per_rank_[ 0 ] = 0;
>>>>>>> a8eed8f7
}

#endif /* #ifdef HAVE_MPI */<|MERGE_RESOLUTION|>--- conflicted
+++ resolved
@@ -1095,7 +1095,6 @@
   // Max already is the input
 }
 
-<<<<<<< HEAD
 double
 nest::MPIManager::min_cross_ranks( double value )
 {
@@ -1106,7 +1105,8 @@
 nest::MPIManager::max_cross_ranks( double value )
 {
   return value;
-=======
+}
+
 void
 nest::MPIManager::communicate_recv_counts_secondary_events()
 {
@@ -1116,7 +1116,6 @@
   // since we only have one process, the send displacement is zero
   assert( send_displacements_secondary_events_in_int_per_rank_.size() == 1 );
   send_displacements_secondary_events_in_int_per_rank_[ 0 ] = 0;
->>>>>>> a8eed8f7
 }
 
 #endif /* #ifdef HAVE_MPI */