--- conflicted
+++ resolved
@@ -275,24 +275,13 @@
 
   if ( thread_local_connectors[ syn_id ] == NULL )
   {
-<<<<<<< HEAD
-    // No homogeneous Connector with this syn_id exists, we need to create a
-    // new homogeneous Connector.
-    ( *thread_local_connectors )[ syn_id ] =
-      new Connector< ConnectionT >( syn_id );
-  }
-
-  ConnectorBase* connector = ( *thread_local_connectors )[ syn_id ];
+    // No homogeneous Connector with this syn_id exists, we need to create a new
+    // homogeneous Connector.
+    thread_local_connectors[ syn_id ] = new Connector< ConnectionT >( syn_id );
+  }
+
+  ConnectorBase* connector = thread_local_connectors[ syn_id ];
   // The following line will throw an exception, if it does not work.
-=======
-    // no homogeneous Connector with this syn_id exists, we need to create a new
-    // homogeneous Connector
-    thread_local_connectors[ syn_id ] = new Connector< ConnectionT >( syn_id );
-  }
-
-  ConnectorBase* connector = thread_local_connectors[ syn_id ];
-  // the following line will throw an exception, if it does not work
->>>>>>> ddbc724b
   connection.check_connection(
     src, tgt, receptor_type, get_common_properties() );
 
@@ -316,16 +305,9 @@
 
   if ( thread_local_connectors[ syn_id ] == NULL )
   {
-<<<<<<< HEAD
-    // No homogeneous Connector with this syn_id exists, we need to create a
-    // new homogeneous Connector.
-    ( *thread_local_connectors )[ syn_id ] =
-      new Connector< ConnectionT >( syn_id );
-=======
-    // no homogeneous Connector with this syn_id exists, we need to create a new
-    // homogeneous Connector
+    // No homogeneous Connector with this syn_id exists, we need to create a new
+    // homogeneous Connector.
     thread_local_connectors[ syn_id ] = new Connector< ConnectionT >( syn_id );
->>>>>>> ddbc724b
   }
 
   ConnectorBase& connector = *thread_local_connectors[ syn_id ];
