--- conflicted
+++ resolved
@@ -103,13 +103,9 @@
 
   // local_max_gid_ cannot be larger than max_gid_
   assert( local_max_gid_ <= max_gid_ );
-<<<<<<< HEAD
-  if ( gid > max_gid_ )
-  {
-=======
 
   if ( gid < 1 or max_gid_ < gid )
->>>>>>> 3122b9c3
+  {
     throw UnknownNode();
   }
 
