/*
 *  conn_builder.cpp
 *
 *  This file is part of NEST.
 *
 *  Copyright (C) 2004 The NEST Initiative
 *
 *  NEST is free software: you can redistribute it and/or modify
 *  it under the terms of the GNU General Public License as published by
 *  the Free Software Foundation, either version 2 of the License, or
 *  (at your option) any later version.
 *
 *  NEST is distributed in the hope that it will be useful,
 *  but WITHOUT ANY WARRANTY; without even the implied warranty of
 *  MERCHANTABILITY or FITNESS FOR A PARTICULAR PURPOSE.  See the
 *  GNU General Public License for more details.
 *
 *  You should have received a copy of the GNU General Public License
 *  along with NEST.  If not, see <http://www.gnu.org/licenses/>.
 *
 */

#include "conn_builder.h"

// C++ includes:
#include <set>

// Includes from libnestutil:
#include "logging.h"

// Includes from librandom:
#include "binomial_randomdev.h"
#include "gsl_binomial_randomdev.h"
#include "gslrandomgen.h"
#include "normal_randomdev.h"

// Includes from nestkernel:
#include "conn_builder_impl.h"
#include "conn_parameter.h"
#include "exceptions.h"
#include "kernel_manager.h"
#include "nest_names.h"
#include "node.h"
#include "vp_manager_impl.h"

// Includes from sli:
#include "dict.h"
#include "fdstream.h"
#include "name.h"

nest::ConnBuilder::ConnBuilder( const GIDCollection& sources,
  const GIDCollection& targets,
  const DictionaryDatum& conn_spec,
  const DictionaryDatum& syn_spec )
  : sources_( &sources )
  , targets_( &targets )
  , autapses_( true )
  , multapses_( true )
  , make_symmetric_( false )
  , exceptions_raised_( kernel().vp_manager.get_num_threads() )
  , synapse_model_( kernel().model_manager.get_synapsedict()->lookup(
      "static_synapse" ) )
  , weight_( 0 )
  , delay_( 0 )
  , param_dicts_()
  , parameters_requiring_skipping_()
{
  // read out rule-related parameters -------------------------
  //  - /rule has been taken care of above
  //  - rule-specific params are handled by subclass c'tor
  updateValue< bool >( conn_spec, names::autapses, autapses_ );
  updateValue< bool >( conn_spec, names::multapses, multapses_ );
  updateValue< bool >( conn_spec, names::make_symmetric, make_symmetric_ );

  // read out synapse-related parameters ----------------------
  if ( !syn_spec->known( names::model ) )
    throw BadProperty( "Synapse spec must contain synapse model." );
  const std::string syn_name = ( *syn_spec )[ names::model ];
  if ( not kernel().model_manager.get_synapsedict()->known( syn_name ) )
    throw UnknownSynapseType( syn_name );

  // if another synapse than static_synapse is defined we need to make
  // sure that Connect can process all parameter specified
  if ( syn_name != "static_synapse" )
    check_synapse_params_( syn_name, syn_spec );

  synapse_model_ = kernel().model_manager.get_synapsedict()->lookup( syn_name );

  DictionaryDatum syn_defaults =
    kernel().model_manager.get_connector_defaults( synapse_model_ );

  // All synapse models have the possibility to set the delay (see
  // SynIdDelay), but some have homogeneous weights, hence it should
  // be possible to set the delay without the weight.
  default_weight_ = !syn_spec->known( names::weight );

  default_delay_ = !syn_spec->known( names::delay );

  // If neither weight nor delay are given in the dict, we handle this
  // separately. Important for hom_w synapses, on which weight cannot
  // be set. However, we use default weight and delay for _all_ types
  // of synapses.
  default_weight_and_delay_ = ( default_weight_ && default_delay_ );

#ifdef HAVE_MUSIC
  // We allow music_channel as alias for receptor_type during
  // connection setup
  ( *syn_defaults )[ names::music_channel ] = 0;
#endif

  if ( !default_weight_and_delay_ )
  {
    weight_ = syn_spec->known( names::weight )
      ? ConnParameter::create( ( *syn_spec )[ names::weight ],
          kernel().vp_manager.get_num_threads() )
      : ConnParameter::create( ( *syn_defaults )[ names::weight ],
          kernel().vp_manager.get_num_threads() );
    register_parameters_requiring_skipping_( *weight_ );
    delay_ = syn_spec->known( names::delay )
      ? ConnParameter::create(
          ( *syn_spec )[ names::delay ], kernel().vp_manager.get_num_threads() )
      : ConnParameter::create( ( *syn_defaults )[ names::delay ],
          kernel().vp_manager.get_num_threads() );
  }
  else if ( default_weight_ )
  {
    delay_ = syn_spec->known( names::delay )
      ? ConnParameter::create(
          ( *syn_spec )[ names::delay ], kernel().vp_manager.get_num_threads() )
      : ConnParameter::create( ( *syn_defaults )[ names::delay ],
          kernel().vp_manager.get_num_threads() );
  }
  register_parameters_requiring_skipping_( *delay_ );
  // Structural plasticity parameters
  // Check if both pre and post synaptic element are provided
  if ( syn_spec->known( names::pre_synaptic_element )
    && syn_spec->known( names::post_synaptic_element ) )
  {
    pre_synaptic_element_name =
      getValue< std::string >( syn_spec, names::pre_synaptic_element );
    post_synaptic_element_name =
      getValue< std::string >( syn_spec, names::post_synaptic_element );
  }
  else
  {
    if ( syn_spec->known( names::pre_synaptic_element )
      || syn_spec->known( names::post_synaptic_element ) )
    {
      throw BadProperty(
        "In order to use structural plasticity, both a pre and post synaptic "
        "element must be specified" );
    }
    pre_synaptic_element_name = "";
    post_synaptic_element_name = "";
  }

  // synapse-specific parameters
  // TODO: Can we create this set once and for all?
  //       Should not be done as static initialization, since
  //       that might conflict with static initialization of
  //       Name system.
  std::set< Name > skip_set;
  skip_set.insert( names::weight );
  skip_set.insert( names::delay );
  skip_set.insert( names::min_delay );
  skip_set.insert( names::max_delay );
  skip_set.insert( names::num_connections );
  skip_set.insert( names::synapse_model );

  for ( Dictionary::const_iterator default_it = syn_defaults->begin();
        default_it != syn_defaults->end();
        ++default_it )
  {
    const Name param_name = default_it->first;
    if ( skip_set.find( param_name ) != skip_set.end() )
      continue; // weight, delay or not-settable parameter

    if ( syn_spec->known( param_name ) )
    {
      synapse_params_[ param_name ] = ConnParameter::create(
        ( *syn_spec )[ param_name ], kernel().vp_manager.get_num_threads() );
      register_parameters_requiring_skipping_( *synapse_params_[ param_name ] );
    }
  }

  // Now create dictionary with dummy values that we will use
  // to pass settings to the synapses created. We create it here
  // once to avoid re-creating the object over and over again.
  if ( synapse_params_.size() > 0 )
  {
    for ( index t = 0; t < kernel().vp_manager.get_num_threads(); ++t )
    {
      param_dicts_.push_back( new Dictionary() );

      for ( ConnParameterMap::const_iterator it = synapse_params_.begin();
            it != synapse_params_.end();
            ++it )
      {
        if ( it->first == names::receptor_type
          || it->first == names::music_channel
          || it->first == names::synapse_label )
          ( *param_dicts_[ t ] )[ it->first ] = Token( new IntegerDatum( 0 ) );
        else
          ( *param_dicts_[ t ] )[ it->first ] = Token( new DoubleDatum( 0.0 ) );
      }
    }
  }

  // If make_symmetric_ is requested call reset on all parameters in order
  // to check if all parameters support symmetric connections
  if ( make_symmetric_ )
  {
    if ( weight_ )
    {
      weight_->reset();
    }
    if ( delay_ )
    {
      delay_->reset();
    }
    for ( ConnParameterMap::const_iterator it = synapse_params_.begin();
          it != synapse_params_.end();
          ++it )
    {
      it->second->reset();
    }
  }
}


nest::ConnBuilder::~ConnBuilder()
{
  delete weight_;
  delete delay_;
  for ( std::map< Name, ConnParameter* >::iterator it = synapse_params_.begin();
        it != synapse_params_.end();
        ++it )
    delete it->second;
}

void
nest::ConnBuilder::check_synapse_params_( std::string syn_name,
  const DictionaryDatum& syn_spec )
{
  // throw error if weight is specified with static_synapse_hom_w
  if ( syn_name == "static_synapse_hom_w" )
  {
    if ( syn_spec->known( names::weight ) )
      throw BadProperty(
        "Weight cannot be specified since it needs to be equal "
        "for all connections when static_synapse_hom_w is used." );
    return;
  }


  // throw error if n or a are set in quantal_stp_synapse, Connect cannot handle
  // them since they are integer
  if ( syn_name == "quantal_stp_synapse" )
  {
    if ( syn_spec->known( names::n ) )
      throw NotImplemented(
        "Connect doesn't support the setting of parameter "
        "n in quantal_stp_synapse. Use SetDefaults() or CopyModel()." );
    if ( syn_spec->known( names::a ) )
      throw NotImplemented(
        "Connect doesn't support the setting of parameter "
        "a in quantal_stp_synapse. Use SetDefaults() or CopyModel()." );
    return;
  }

  // print warning if delay is specified outside cont_delay_synapse
  if ( syn_name == "cont_delay_synapse" )
  {
    if ( syn_spec->known( names::delay ) )
      LOG( M_WARNING,
        "Connect",
        "The delay will be rounded to the next multiple of the time step. "
        "To use a more precise time delay it needs to be defined within "
        "the synapse, e.g. with CopyModel()." );
    return;
  }

  // throw error if no volume transmitter is defined or parameters are specified
  // that need to be introduced via CopyModel or SetDefaults
  if ( syn_name == "stdp_dopamine_synapse" )
  {
    if ( syn_spec->known( "vt" ) )
      throw NotImplemented(
        "Connect doesn't support the direct specification of the "
        "volume transmitter of stdp_dopamine_synapse in syn_spec."
        "Use SetDefaults() or CopyModel()." );
    // setting of parameter c and n not thread save
    if ( kernel().vp_manager.get_num_threads() > 1 )
    {
      if ( syn_spec->known( names::c ) )
        throw NotImplemented(
          "For multi-threading Connect doesn't support the setting "
          "of parameter c in stdp_dopamine_synapse. "
          "Use SetDefaults() or CopyModel()." );
      if ( syn_spec->known( names::n ) )
        throw NotImplemented(
          "For multi-threading Connect doesn't support the setting "
          "of parameter n in stdp_dopamine_synapse. "
          "Use SetDefaults() or CopyModel()." );
    }
    std::string param_arr[] = {
      "A_minus", "A_plus", "Wmax", "Wmin", "b", "tau_c", "tau_n", "tau_plus"
    };
    std::vector< std::string > param_vec( param_arr, param_arr + 8 );
    for ( std::vector< std::string >::iterator it = param_vec.begin();
          it != param_vec.end();
          it++ )
    {
      if ( syn_spec->known( *it ) )
        throw NotImplemented(
          "Connect doesn't support the setting of parameter " + *it
          + " in stdp_dopamine_synapse. Use SetDefaults() or CopyModel()." );
    }
    return;
  }
}
/**
 * Updates the number of connected synaptic elements in the
 * target and the source.
 * Returns 0 if the target is either on another
 * MPI machine or another thread. Returns 1 otherwise.
 *
 * @param sgid id of the source
 * @param tgid id of the target
 * @param tid thread id
 * @param update amount of connected synaptic elements to update
 * @return
 */
int
nest::ConnBuilder::change_connected_synaptic_elements( index sgid,
  index tgid,
  const int tid,
  int update )
{

  int local = 1;
  // check whether the source is on this mpi machine
  if ( kernel().node_manager.is_local_gid( sgid ) )
  {
    Node* const source = kernel().node_manager.get_node( sgid, tid );
    const thread source_thread = source->get_thread();

    // check whether the source is on our thread
    if ( tid == source_thread )
    {
      // update the number of connected synaptic elements
      source->connect_synaptic_element( pre_synaptic_element_name, update );
    }
  }

  // check whether the target is on this mpi machine
  if ( not kernel().node_manager.is_local_gid( tgid ) )
  {
    local = 0;
  }
  else
  {
    Node* const target = kernel().node_manager.get_node( tgid, tid );
    const thread target_thread = target->get_thread();
    // check whether the target is on our thread
    if ( tid != target_thread )
      local = 0;
    else
    {
      // update the number of connected synaptic elements
      target->connect_synaptic_element( post_synaptic_element_name, update );
    }
  }
  return local;
}

/**
 * Now we can connect with or without structural plasticity
 */
void
nest::ConnBuilder::connect()
{
  if ( kernel().model_manager.connector_requires_symmetric( synapse_model_ )
    and not( is_symmetric() or make_symmetric_ ) )
  {
    throw BadProperty(
      "Connections with this synapse model can only be created as "
      "one-to-one connections with \"make_symmetric\" set to true "
      "or as all-to-all connections with equal source and target "
      "populations and default or scalar parameters." );
  }

  if ( make_symmetric_ && not supports_symmetric() )
  {
    throw NotImplemented(
      "This connection rule does not support symmetric connections." );
  }

  if ( pre_synaptic_element_name != "" && post_synaptic_element_name != "" )
  {
    if ( make_symmetric_ )
      throw NotImplemented(
        "Symmetric connections are not supported in combination with "
        "structural plasticity." );
    sp_connect_();
  }
  else
  {
    connect_();
    if ( make_symmetric_ )
    {
      // call reset on all parameters
      if ( weight_ )
        weight_->reset();
      if ( delay_ )
        delay_->reset();
      for ( ConnParameterMap::const_iterator it = synapse_params_.begin();
            it != synapse_params_.end();
            ++it )
      {
        it->second->reset();
      }

      std::swap( sources_, targets_ );
      connect_();
      std::swap( sources_, targets_ ); // re-establish original state
    }
  }

  // check if any exceptions have been raised
  for ( size_t thr = 0; thr < kernel().vp_manager.get_num_threads(); ++thr )
    if ( exceptions_raised_.at( thr ).valid() )
      throw WrappedThreadException( *( exceptions_raised_.at( thr ) ) );
}

/**
 * Now we can delete synapses with or without structural plasticity
 */
void
nest::ConnBuilder::disconnect()
{
  if ( pre_synaptic_element_name != "" && post_synaptic_element_name != "" )
  {
    sp_disconnect_();
  }
  else
  {
    disconnect_();
  }

  // check if any exceptions have been raised
  for ( index thr = 0; thr < kernel().vp_manager.get_num_threads(); ++thr )
    if ( exceptions_raised_.at( thr ).valid() )
      throw WrappedThreadException( *( exceptions_raised_.at( thr ) ) );
}

void
nest::ConnBuilder::single_connect_( index sgid,
  Node& target,
  thread target_thread,
  librandom::RngPtr& rng )
{
  if ( this->requires_proxies() and not target.has_proxies() )
  {
    throw IllegalConnection(
      "Cannot use this rule to connect to nodes"
      " without proxies (usually devices)." );
  }

  if ( param_dicts_.empty() ) // indicates we have no synapse params
  {
    if ( default_weight_and_delay_ )
    {
      kernel().connection_manager.connect(
        sgid, &target, target_thread, synapse_model_ );
    }
    else if ( default_weight_ )
    {
      kernel().connection_manager.connect( sgid,
        &target,
        target_thread,
        synapse_model_,
        delay_->value_double( target_thread, rng ) );
    }
    else if ( default_delay_ )
    {
      kernel().connection_manager.connect( sgid,
        &target,
        target_thread,
        synapse_model_,
        numerics::nan,
        weight_->value_double( target_thread, rng ) );
    }
    else
    {
      double delay = delay_->value_double( target_thread, rng );
      double weight = weight_->value_double( target_thread, rng );
      kernel().connection_manager.connect(
        sgid, &target, target_thread, synapse_model_, delay, weight );
    }
  }
  else
  {
    assert( kernel().vp_manager.get_num_threads() == param_dicts_.size() );

    for ( ConnParameterMap::const_iterator it = synapse_params_.begin();
          it != synapse_params_.end();
          ++it )
    {
      if ( it->first == names::receptor_type
        || it->first == names::music_channel
        || it->first == names::synapse_label )
      {
        try
        {
          // change value of dictionary entry without allocating new datum
          IntegerDatum* id = static_cast< IntegerDatum* >(
            ( ( *param_dicts_[ target_thread ] )[ it->first ] ).datum() );
          ( *id ) = it->second->value_int( target_thread, rng );
        }
        catch ( KernelException& e )
        {
          if ( it->first == names::receptor_type )
          {
            throw BadProperty( "Receptor type must be of type integer." );
          }
          else if ( it->first == names::music_channel )
          {
            throw BadProperty( "Music channel type must be of type integer." );
          }
          else if ( it->first == names::synapse_label )
          {
            throw BadProperty( "Synapse label must be of type integer." );
          }
        }
      }
      else
      {
        // change value of dictionary entry without allocating new datum
        DoubleDatum* dd = static_cast< DoubleDatum* >(
          ( ( *param_dicts_[ target_thread ] )[ it->first ] ).datum() );
        ( *dd ) = it->second->value_double( target_thread, rng );
      }
    }

    if ( default_weight_and_delay_ )
    {
      kernel().connection_manager.connect( sgid,
        &target,
        target_thread,
        synapse_model_,
        param_dicts_[ target_thread ] );
    }
    else if ( default_weight_ )
    {
      kernel().connection_manager.connect( sgid,
        &target,
        target_thread,
        synapse_model_,
        param_dicts_[ target_thread ],
        delay_->value_double( target_thread, rng ) );
    }
    else if ( default_delay_ )
    {
      kernel().connection_manager.connect( sgid,
        &target,
        target_thread,
        synapse_model_,
        param_dicts_[ target_thread ],
        numerics::nan,
        weight_->value_double( target_thread, rng ) );
    }
    else
    {
      double delay = delay_->value_double( target_thread, rng );
      double weight = weight_->value_double( target_thread, rng );
      kernel().connection_manager.connect( sgid,
        &target,
        target_thread,
        synapse_model_,
        param_dicts_[ target_thread ],
        delay,
        weight );
    }
  }
}

void
nest::ConnBuilder::set_pre_synaptic_element_name( std::string name )
{
  pre_synaptic_element_name = name;
}

void
nest::ConnBuilder::set_post_synaptic_element_name( std::string name )
{
  post_synaptic_element_name = name;
}

bool
nest::ConnBuilder::all_parameters_scalar_() const
{
  bool all_scalar = true;
  if ( weight_ )
  {
    all_scalar = all_scalar && weight_->is_scalar();
  }
  if ( delay_ )
  {
    all_scalar = all_scalar && delay_->is_scalar();
  }
  for ( ConnParameterMap::const_iterator it = synapse_params_.begin();
        it != synapse_params_.end();
        ++it )
  {
    all_scalar = all_scalar && it->second->is_scalar();
  }
  return all_scalar;
}

bool
nest::ConnBuilder::loop_over_targets_() const
{
  return targets_->size() < kernel().node_manager.local_nodes_size()
    or not targets_->is_range() or parameters_requiring_skipping_.size() > 0;
}

void
nest::OneToOneBuilder::connect_()
{
  // make sure that target and source population have the same size
  if ( sources_->size() != targets_->size() )
  {
    LOG( M_ERROR,
      "Connect",
      "Source and Target population must be of the same size." );
    throw DimensionMismatch();
  }

#pragma omp parallel
  {
    // get thread id
    const int tid = kernel().vp_manager.get_thread_id();

    try
    {
      // allocate pointer to thread specific random generator
      librandom::RngPtr rng = kernel().rng_manager.get_rng( tid );

      if ( loop_over_targets_() )
      {
        for ( GIDCollection::const_iterator tgid = targets_->begin(),
                                            sgid = sources_->begin();
              tgid != targets_->end();
              ++tgid, ++sgid )
        {
          assert( sgid != sources_->end() );

          if ( *sgid == *tgid and not autapses_ )
            continue;

          // check whether the target is on this mpi machine
          if ( not kernel().node_manager.is_local_gid( *tgid ) )
          {
            skip_conn_parameter_( tid );
            continue;
          }

          Node* const target = kernel().node_manager.get_node( *tgid, tid );
          const thread target_thread = target->get_thread();

          // check whether the target is on our thread
          if ( tid != target_thread )
          {
            skip_conn_parameter_( tid );
            continue;
          }

          single_connect_( *sgid, *target, target_thread, rng );
        }
      }
      else
      {
        for ( SparseNodeArray::const_iterator it =
                kernel().node_manager.local_nodes_begin();
              it != kernel().node_manager.local_nodes_end();
              ++it )
        {
          Node* const target = ( *it ).get_node();
          const thread target_thread = target->get_thread();

          if ( tid != target_thread )
          {
            // no skipping required / possible,
            // as we iterate only over local nodes
            continue;
          }

          const index tgid = ( *it ).get_gid();
          const int idx = targets_->find( tgid );
          if ( idx < 0 ) // Is local node in target list?
            continue;

          // one-to-one, thus we can use target idx for source as well
          const index sgid = ( *sources_ )[ idx ];
          if ( not autapses_ and sgid == tgid )
          {
            // no skipping required / possible,
            // as we iterate only over local nodes
            continue;
          }

          single_connect_( sgid, *target, target_thread, rng );
        }
      }
    }
    catch ( std::exception& err )
    {
      // We must create a new exception here, err's lifetime ends at
      // the end of the catch block.
      exceptions_raised_.at( tid ) =
        lockPTR< WrappedThreadException >( new WrappedThreadException( err ) );
    }
  }
}

/**
 * Solves the disconnection of two nodes on a OneToOne basis without
 * structural plasticity. This means this method can be manually called
 * by the user to delete existing synapses.
 */
void
nest::OneToOneBuilder::disconnect_()
{
  // make sure that target and source population have the same size
  if ( sources_->size() != targets_->size() )
  {
    LOG( M_ERROR,
      "Disconnect",
      "Source and Target population must be of the same size." );
    throw DimensionMismatch();
  }

#pragma omp parallel
  {
    // get thread id
    const int tid = kernel().vp_manager.get_thread_id();

    try
    {
      for ( GIDCollection::const_iterator tgid = targets_->begin(),
                                          sgid = sources_->begin();
            tgid != targets_->end();
            ++tgid, ++sgid )
      {

        assert( sgid != sources_->end() );

        // check whether the target is on this mpi machine
        if ( not kernel().node_manager.is_local_gid( *tgid ) )
        {
          // Disconnecting: no parameter skipping required
          continue;
        }

        Node* const target = kernel().node_manager.get_node( *tgid, tid );
        const thread target_thread = target->get_thread();
        // check whether the target is on our thread
        if ( tid != target_thread )
        {
          // Disconnecting: no parameter skipping required
          continue;
        }
        single_disconnect_( *sgid, *target, target_thread );
      }
    }
    catch ( std::exception& err )
    {
      // We must create a new exception here, err's lifetime ends at
      // the end of the catch block.
      exceptions_raised_.at( tid ) =
        lockPTR< WrappedThreadException >( new WrappedThreadException( err ) );
    }
  }
}

/**
 * Solves the connection of two nodes on a OneToOne basis with
 * structural plasticity. This means this method is used by the
 * structural plasticity manager based on the homostatic rules defined
 * for the synaptic elements on each node.
 */
void
nest::OneToOneBuilder::sp_connect_()
{
  // make sure that target and source population have the same size
  if ( sources_->size() != targets_->size() )
  {
    LOG( M_ERROR,
      "Connect",
      "Source and Target population must be of the same size." );
    throw DimensionMismatch();
  }

#pragma omp parallel
  {
    // get thread id
    const int tid = kernel().vp_manager.get_thread_id();

    try
    {
      // allocate pointer to thread specific random generator
      librandom::RngPtr rng = kernel().rng_manager.get_rng( tid );

      for ( GIDCollection::const_iterator tgid = targets_->begin(),
                                          sgid = sources_->begin();
            tgid != targets_->end();
            ++tgid, ++sgid )
      {
        assert( sgid != sources_->end() );

        if ( *sgid == *tgid and not autapses_ )
          continue;

        if ( !change_connected_synaptic_elements( *sgid, *tgid, tid, 1 ) )
        {
          skip_conn_parameter_( tid );
          continue;
        }
        Node* const target = kernel().node_manager.get_node( *tgid, tid );
        const thread target_thread = target->get_thread();

        single_connect_( *sgid, *target, target_thread, rng );
      }
    }
    catch ( std::exception& err )
    {
      // We must create a new exception here, err's lifetime ends at
      // the end of the catch block.
      exceptions_raised_.at( tid ) =
        lockPTR< WrappedThreadException >( new WrappedThreadException( err ) );
    }
  }
}

/**
 * Solves the disconnection of two nodes on a OneToOne basis with
 * structural plasticity. This means this method is used by the
 * structural plasticity manager based on the homostatic rules defined
 * for the synaptic elements on each node.
 */
void
nest::OneToOneBuilder::sp_disconnect_()
{
  // make sure that target and source population have the same size
  if ( sources_->size() != targets_->size() )
  {
    LOG( M_ERROR,
      "Disconnect",
      "Source and Target population must be of the same size." );
    throw DimensionMismatch();
  }

#pragma omp parallel
  {
    // get thread id
    const int tid = kernel().vp_manager.get_thread_id();

    try
    {
      for ( GIDCollection::const_iterator tgid = targets_->begin(),
                                          sgid = sources_->begin();
            tgid != targets_->end();
            ++tgid, ++sgid )
      {
        assert( sgid != sources_->end() );

        if ( !change_connected_synaptic_elements( *sgid, *tgid, tid, -1 ) )
        {
          // Disconnecting: no parameter skipping required
          continue;
        }
        Node* const target = kernel().node_manager.get_node( *tgid, tid );
        const thread target_thread = target->get_thread();

        single_disconnect_( *sgid, *target, target_thread );
      }
    }
    catch ( std::exception& err )
    {
      // We must create a new exception here, err's lifetime ends at
      // the end of the catch block.
      exceptions_raised_.at( tid ) =
        lockPTR< WrappedThreadException >( new WrappedThreadException( err ) );
    }
  }
}

void
nest::AllToAllBuilder::connect_()
{

#pragma omp parallel
  {
    // get thread id
    const int tid = kernel().vp_manager.get_thread_id();

    try
    {
      // allocate pointer to thread specific random generator
      librandom::RngPtr rng = kernel().rng_manager.get_rng( tid );

      if ( loop_over_targets_() )
      {
        for ( GIDCollection::const_iterator tgid = targets_->begin();
              tgid != targets_->end();
              ++tgid )
        {
          // check whether the target is on this mpi machine
          if ( not kernel().node_manager.is_local_gid( *tgid ) )
          {
            skip_conn_parameter_( tid, sources_->size() );
            continue;
          }

          Node* const target = kernel().node_manager.get_node( *tgid, tid );

          inner_connect_( tid, rng, target, *tgid, true );
        }
      }
      else
      {
        for ( SparseNodeArray::const_iterator it =
                kernel().node_manager.local_nodes_begin();
              it != kernel().node_manager.local_nodes_end();
              ++it )
        {
          Node* const target = ( *it ).get_node();
          const index tgid = ( *it ).get_gid();

          // Is the local node in the targets list?
          if ( targets_->find( tgid ) < 0 )
            continue;

          inner_connect_( tid, rng, target, tgid, false );
        }
      }
    }
    catch ( std::exception& err )
    {
      // We must create a new exception here, err's lifetime ends at
      // the end of the catch block.
      exceptions_raised_.at( tid ) =
        lockPTR< WrappedThreadException >( new WrappedThreadException( err ) );
    }
  }
}

void
nest::AllToAllBuilder::inner_connect_( const int tid,
  librandom::RngPtr& rng,
  Node* target,
  index tgid,
  bool skip )
{
  const thread target_thread = target->get_thread();

  // check whether the target is on our thread
  if ( tid != target_thread )
  {
    if ( skip )
    {
      skip_conn_parameter_( tid, sources_->size() );
    }
    return;
  }

  for ( GIDCollection::const_iterator sgid = sources_->begin();
        sgid != sources_->end();
        ++sgid )
  {
    if ( not autapses_ and *sgid == tgid )
    {
      if ( skip )
      {
        skip_conn_parameter_( target_thread );
      }
      continue;
    }

    single_connect_( *sgid, *target, target_thread, rng );
  }
}

/**
 * Solves the connection of two nodes on a AllToAll basis with
 * structural plasticity. This means this method is used by the
 * structural plasticity manager based on the homostatic rules defined
 * for the synaptic elements on each node.
 */
void
nest::AllToAllBuilder::sp_connect_()
{
#pragma omp parallel
  {
    // get thread id
    const int tid = kernel().vp_manager.get_thread_id();
    try

    {
      // allocate pointer to thread specific random generator
      librandom::RngPtr rng = kernel().rng_manager.get_rng( tid );

      for ( GIDCollection::const_iterator tgid = targets_->begin();
            tgid != targets_->end();
            ++tgid )
      {
        for ( GIDCollection::const_iterator sgid = sources_->begin();
              sgid != sources_->end();
              ++sgid )
        {
          if ( not autapses_ and *sgid == *tgid )
          {
            skip_conn_parameter_( tid );
            continue;
          }
          if ( !change_connected_synaptic_elements( *sgid, *tgid, tid, 1 ) )
          {
            skip_conn_parameter_( tid, sources_->size() );
            continue;
          }
          Node* const target = kernel().node_manager.get_node( *tgid, tid );
          const thread target_thread = target->get_thread();
          single_connect_( *sgid, *target, target_thread, rng );
        }
      }
    }
    catch ( std::exception& err )
    {
      // We must create a new exception here, err's lifetime ends at
      // the end of the catch block.
      exceptions_raised_.at( tid ) =
        lockPTR< WrappedThreadException >( new WrappedThreadException( err ) );
    }
  }
}

/**
 * Solves the disconnection of two nodes on a AllToAll basis without
 * structural plasticity. This means this method can be manually called
 * by the user to delete existing synapses.
 */
void
nest::AllToAllBuilder::disconnect_()
{
#pragma omp parallel
  {
    // get thread id
    const int tid = kernel().vp_manager.get_thread_id();

    try
    {
      for ( GIDCollection::const_iterator tgid = targets_->begin();
            tgid != targets_->end();
            ++tgid )
      {
        // check whether the target is on this mpi machine
        if ( not kernel().node_manager.is_local_gid( *tgid ) )
        {
<<<<<<< HEAD
          // Disconnecting: no parameter skipping required
=======
          skip_conn_parameter_( tid, sources_->size() );
>>>>>>> f2e9b512
          continue;
        }
        Node* const target = kernel().node_manager.get_node( *tgid, tid );
        const thread target_thread = target->get_thread();

        if ( tid != target_thread )
        {
<<<<<<< HEAD
          // Disconnecting: no parameter skipping required
=======
          skip_conn_parameter_( tid, sources_->size() );
>>>>>>> f2e9b512
          continue;
        }

        for ( GIDCollection::const_iterator sgid = sources_->begin();
              sgid != sources_->end();
              ++sgid )
        {
          single_disconnect_( *sgid, *target, target_thread );
        }
      }
    }
    catch ( std::exception& err )
    {
      // We must create a new exception here, err's lifetime ends at
      // the end of the catch block.
      exceptions_raised_.at( tid ) =
        lockPTR< WrappedThreadException >( new WrappedThreadException( err ) );
    }
  }
}

/**
 * Solves the disconnection of two nodes on a AllToAll basis with
 * structural plasticity. This means this method is used by the
 * structural plasticity manager based on the homostatic rules defined
 * for the synaptic elements on each node.
 */
void
nest::AllToAllBuilder::sp_disconnect_()
{
#pragma omp parallel
  {
    // get thread id
    const int tid = kernel().vp_manager.get_thread_id();

    try
    {
      for ( GIDCollection::const_iterator tgid = targets_->begin();
            tgid != targets_->end();
            ++tgid )
      {
        for ( GIDCollection::const_iterator sgid = sources_->begin();
              sgid != sources_->end();
              ++sgid )
        {
          if ( !change_connected_synaptic_elements( *sgid, *tgid, tid, -1 ) )
          {
<<<<<<< HEAD
            // Disconnecting: no parameter skipping required
=======
            skip_conn_parameter_( tid, sources_->size() );
>>>>>>> f2e9b512
            continue;
          }
          Node* const target = kernel().node_manager.get_node( *tgid, tid );
          const thread target_thread = target->get_thread();
          single_disconnect_( *sgid, *target, target_thread );
        }
      }
    }
    catch ( std::exception& err )
    {
      // We must create a new exception here, err's lifetime ends at
      // the end of the catch block.
      exceptions_raised_.at( tid ) =
        lockPTR< WrappedThreadException >( new WrappedThreadException( err ) );
    }
  }
}

nest::FixedInDegreeBuilder::FixedInDegreeBuilder( const GIDCollection& sources,
  const GIDCollection& targets,
  const DictionaryDatum& conn_spec,
  const DictionaryDatum& syn_spec )
  : ConnBuilder( sources, targets, conn_spec, syn_spec )
  , indegree_( ( *conn_spec )[ names::indegree ] )
{
  // check for potential errors
  long n_sources = static_cast< long >( sources_->size() );
  if ( n_sources == 0 )
  {
    throw BadProperty( "Source array must not be empty." );
  }
  // verify that indegree is not larger than source population if multapses are
  // disabled
  if ( not multapses_ )
  {
    if ( indegree_ > n_sources )
    {
      throw BadProperty( "Indegree cannot be larger than population size." );
    }
    else if ( indegree_ == n_sources and not autapses_ )
    {
      LOG( M_WARNING,
        "FixedInDegreeBuilder::connect",
        "Multapses and autapses prohibited. When the sources and the targets "
        "have a non-empty "
        "intersection, the connect algorithm will enter an infinite loop." );
      return;
    }

    if ( indegree_ > 0.9 * n_sources )
    {
      LOG( M_WARNING,
        "FixedInDegreeBuilder::connect",
        "Multapses are prohibited and you request more than 90% connectivity. "
        "Expect long connecting times!" );
    }
  } // if (not multapses_ )
}

void
nest::FixedInDegreeBuilder::connect_()
{
#pragma omp parallel
  {
    // get thread id
    const int tid = kernel().vp_manager.get_thread_id();

    try
    {
      // allocate pointer to thread specific random generator
      librandom::RngPtr rng = kernel().rng_manager.get_rng( tid );

      if ( loop_over_targets_() )
      {
        for ( GIDCollection::const_iterator tgid = targets_->begin();
              tgid != targets_->end();
              ++tgid )
        {
          // check whether the target is on this mpi machine
          if ( not kernel().node_manager.is_local_gid( *tgid ) )
          {
            // skip array parameters handled in other virtual processes
            skip_conn_parameter_( tid, indegree_ );
            continue;
          }

          Node* target = kernel().node_manager.get_node( *tgid, tid );

          inner_connect_( tid, rng, target, *tgid, true );
        }
      }
      else
      {
        for ( SparseNodeArray::const_iterator it =
                kernel().node_manager.local_nodes_begin();
              it != kernel().node_manager.local_nodes_end();
              ++it )
        {
          Node* const target = ( *it ).get_node();
          const index tgid = ( *it ).get_gid();

          // Is the local node in the targets list?
          if ( targets_->find( tgid ) < 0 )
            continue;

          inner_connect_( tid, rng, target, tgid, false );
        }
      }
    }
    catch ( std::exception& err )
    {
      // We must create a new exception here, err's lifetime ends at
      // the end of the catch block.
      exceptions_raised_.at( tid ) =
        lockPTR< WrappedThreadException >( new WrappedThreadException( err ) );
    }
  }
}

void
nest::FixedInDegreeBuilder::inner_connect_( const int tid,
  librandom::RngPtr& rng,
  Node* target,
  index tgid,
  bool skip )
{
  const thread target_thread = target->get_thread();

  // check whether the target is on our thread
  if ( tid != target_thread )
  {
    // skip array parameters handled in other virtual processes
    if ( skip )
    {
      skip_conn_parameter_( tid, indegree_ );
    }
    return;
  }

  std::set< long > ch_ids;
  long n_rnd = sources_->size();

  for ( long j = 0; j < indegree_; ++j )
  {
    unsigned long s_id;
    index sgid;

    do
    {
      s_id = rng->ulrand( n_rnd );
      sgid = ( *sources_ )[ s_id ];
    } while ( ( not autapses_ and sgid == tgid )
      || ( not multapses_ and ch_ids.find( s_id ) != ch_ids.end() ) );

    if ( not multapses_ )
      ch_ids.insert( s_id );

    single_connect_( sgid, *target, target_thread, rng );
  }
}

nest::FixedOutDegreeBuilder::FixedOutDegreeBuilder(
  const GIDCollection& sources,
  const GIDCollection& targets,
  const DictionaryDatum& conn_spec,
  const DictionaryDatum& syn_spec )
  : ConnBuilder( sources, targets, conn_spec, syn_spec )
  , outdegree_( ( *conn_spec )[ names::outdegree ] )
{
  // check for potential errors
  long n_targets = static_cast< long >( targets_->size() );
  if ( n_targets == 0 )
  {
    throw BadProperty( "Target array must not be empty." );
  }

  // verify that outdegree is not larger than target population if multapses are
  // disabled
  if ( not multapses_ )
  {
    if ( outdegree_ > n_targets )
    {
      throw BadProperty( "Outdegree cannot be larger than population size." );
    }
    else if ( outdegree_ == n_targets and not autapses_ )
    {
      LOG( M_WARNING,
        "FixedOutDegreeBuilder::connect",
        "Multapses and autapses prohibited. When the sources and the targets "
        "have a non-empty "
        "intersection, the connect algorithm will enter an infinite loop." );
      return;
    }

    if ( outdegree_ > 0.9 * n_targets )
    {
      LOG( M_WARNING,
        "FixedOutDegreeBuilder::connect",
        "Multapses are prohibited and you request more than 90% connectivity. "
        "Expect long connecting times!" );
    }
  }
}

void
nest::FixedOutDegreeBuilder::connect_()
{
  librandom::RngPtr grng = kernel().rng_manager.get_grng();

  for ( GIDCollection::const_iterator sgid = sources_->begin();
        sgid != sources_->end();
        ++sgid )
  {
    std::set< long > ch_ids;
    std::vector< index > tgt_ids_;
    const long n_rnd = targets_->size();

    for ( long j = 0; j < outdegree_; ++j )
    {
      unsigned long t_id;
      index tgid;

      do
      {
        t_id = grng->ulrand( n_rnd );
        tgid = ( *targets_ )[ t_id ];
      } while ( ( not autapses_ and tgid == *sgid )
        || ( not multapses_ and ch_ids.find( t_id ) != ch_ids.end() ) );

      if ( not multapses_ )
        ch_ids.insert( t_id );

      tgt_ids_.push_back( tgid );
    }

#pragma omp parallel
    {
      // get thread id
      const int tid = kernel().vp_manager.get_thread_id();

      try
      {
        // allocate pointer to thread specific random generator
        librandom::RngPtr rng = kernel().rng_manager.get_rng( tid );

        for ( std::vector< index >::const_iterator tgid = tgt_ids_.begin();
              tgid != tgt_ids_.end();
              ++tgid )
        {
          // check whether the target is on this mpi machine
          if ( not kernel().node_manager.is_local_gid( *tgid ) )
          {
            // skip array parameters handled in other virtual processes
            skip_conn_parameter_( tid );
            continue;
          }

          Node* const target = kernel().node_manager.get_node( *tgid, tid );
          const thread target_thread = target->get_thread();

          // check whether the target is on our thread
          if ( tid != target_thread )
          {
            // skip array parameters handled in other virtual processes
            skip_conn_parameter_( tid );
            continue;
          }

          single_connect_( *sgid, *target, target_thread, rng );
        }
      }
      catch ( std::exception& err )
      {
        // We must create a new exception here, err's lifetime ends at
        // the end of the catch block.
        exceptions_raised_.at( tid ) = lockPTR< WrappedThreadException >(
          new WrappedThreadException( err ) );
      }
    }
  }
}

nest::FixedTotalNumberBuilder::FixedTotalNumberBuilder(
  const GIDCollection& sources,
  const GIDCollection& targets,
  const DictionaryDatum& conn_spec,
  const DictionaryDatum& syn_spec )
  : ConnBuilder( sources, targets, conn_spec, syn_spec )
  , N_( ( *conn_spec )[ names::N ] )
{

  // check for potential errors

  // verify that total number of connections is not larger than
  // N_sources*N_targets
  if ( not multapses_ )
  {
    if ( ( N_ > static_cast< long >( sources_->size() * targets_->size() ) ) )
      throw BadProperty(
        "Total number of connections cannot exceed product "
        "of source and targer population sizes." );
  }

  // for now multapses cannot be forbidden
  // TODO: Implement option for multapses_ = False, where already existing
  // connections are stored in
  // a bitmap
  if ( not multapses_ )
    throw NotImplemented(
      "Connect doesn't support the suppression of multapses in the "
      "FixedTotalNumber connector." );
}

void
nest::FixedTotalNumberBuilder::connect_()
{
  const int M = kernel().vp_manager.get_num_virtual_processes();
  const long size_sources = sources_->size();
  const long size_targets = targets_->size();

  // drawing connection ids

  // Compute the distribution of targets over processes using the modulo
  // function
  std::vector< size_t > number_of_targets_on_vp( M, 0 );
  std::vector< index > local_targets;
  local_targets.reserve(
    size_targets / kernel().mpi_manager.get_num_processes() );
  for ( size_t t = 0; t < targets_->size(); t++ )
  {
    int vp = kernel().vp_manager.suggest_vp( ( *targets_ )[ t ] );
    ++number_of_targets_on_vp[ vp ];
    if ( kernel().vp_manager.is_local_vp( vp ) )
    {
      local_targets.push_back( ( *targets_ )[ t ] );
    }
  }

  // We use the multinomial distribution to determine the number of
  // connections that will be made on one virtual process, i.e. we
  // partition the set of edges into n_vps subsets. The number of
  // edges on one virtual process is binomially distributed with
  // the boundary condition that the sum of all edges over virtual
  // processes is the total number of edges.
  // To obtain the num_conns_on_vp we adapt the gsl
  // implementation of the multinomial distribution.

  // K from gsl is equivalent to M = n_vps
  // N is already taken from stack
  // p[] is targets_on_vp
  std::vector< long > num_conns_on_vp( M, 0 ); // corresponds to n[]

  // calculate exact multinomial distribution
  // get global rng that is tested for synchronization for all threads
  librandom::RngPtr grng = kernel().rng_manager.get_grng();

  // HEP: instead of counting upwards, we might count remaining_targets and
  // remaining_partitions down. why?
  // begin code adapted from gsl 1.8 //
  double sum_dist = 0.0; // corresponds to sum_p
  // norm is equivalent to size_targets
  unsigned int sum_partitions = 0; // corresponds to sum_n
// substituting gsl_ran call
#ifdef HAVE_GSL
  librandom::GSL_BinomialRandomDev bino( grng, 0, 0 );
#else
  librandom::BinomialRandomDev bino( grng, 0, 0 );
#endif

  for ( int k = 0; k < M; k++ )
  {
    if ( number_of_targets_on_vp[ k ] > 0 )
    {
      double num_local_targets =
        static_cast< double >( number_of_targets_on_vp[ k ] );
      double p_local = num_local_targets / ( size_targets - sum_dist );
      bino.set_p( p_local );
      bino.set_n( N_ - sum_partitions );
      num_conns_on_vp[ k ] = bino.ldev();
    }

    sum_dist += static_cast< double >( number_of_targets_on_vp[ k ] );
    sum_partitions += static_cast< unsigned int >( num_conns_on_vp[ k ] );
  }

// end code adapted from gsl 1.8

#pragma omp parallel
  {
    // get thread id
    const int tid = kernel().vp_manager.get_thread_id();

    try
    {
      // allocate pointer to thread specific random generator
      const int vp_id = kernel().vp_manager.thread_to_vp( tid );

      if ( kernel().vp_manager.is_local_vp( vp_id ) )
      {
        librandom::RngPtr rng = kernel().rng_manager.get_rng( tid );

        // gather local target gids
        std::vector< index > thread_local_targets;
        thread_local_targets.reserve( number_of_targets_on_vp[ vp_id ] );
        for ( std::vector< index >::const_iterator it = local_targets.begin();
              it != local_targets.end();
              ++it )
        {
          if ( kernel().vp_manager.suggest_vp( *it ) == vp_id )
            thread_local_targets.push_back( *it );
        }
        assert(
          thread_local_targets.size() == number_of_targets_on_vp[ vp_id ] );

        while ( num_conns_on_vp[ vp_id ] > 0 )
        {

          // draw random numbers for source node from all source neurons
          const long s_index = rng->ulrand( size_sources );
          // draw random numbers for target node from
          // targets_on_vp on this virtual process
          const long t_index = rng->ulrand( thread_local_targets.size() );
          // map random number of source node to gid corresponding to
          // the source_adr vector
          const long sgid = ( *sources_ )[ s_index ];
          // map random number of target node to gid using the
          // targets_on_vp vector
          const long tgid = thread_local_targets[ t_index ];

          Node* const target = kernel().node_manager.get_node( tgid, tid );
          const thread target_thread = target->get_thread();

          if ( autapses_ or sgid != tgid )
          {
            single_connect_( sgid, *target, target_thread, rng );
            num_conns_on_vp[ vp_id ]--;
          }
        }
      }
    }
    catch ( std::exception& err )
    {
      // We must create a new exception here, err's lifetime ends at
      // the end of the catch block.
      exceptions_raised_.at( tid ) =
        lockPTR< WrappedThreadException >( new WrappedThreadException( err ) );
    }
  }
}


nest::BernoulliBuilder::BernoulliBuilder( const GIDCollection& sources,
  const GIDCollection& targets,
  const DictionaryDatum& conn_spec,
  const DictionaryDatum& syn_spec )
  : ConnBuilder( sources, targets, conn_spec, syn_spec )
  , p_( ( *conn_spec )[ names::p ] )
{
  if ( p_ < 0 or 1 < p_ )
  {
    throw BadProperty( "Connection probability 0 <= p <= 1 required." );
  }
}


void
nest::BernoulliBuilder::connect_()
{
#pragma omp parallel
  {
    // get thread id
    const int tid = kernel().vp_manager.get_thread_id();

    try
    {
      // allocate pointer to thread specific random generator
      librandom::RngPtr rng = kernel().rng_manager.get_rng( tid );

      if ( loop_over_targets_() )
      {
        for ( GIDCollection::const_iterator tgid = targets_->begin();
              tgid != targets_->end();
              ++tgid )
        {
          // check whether the target is on this mpi machine
          if ( not kernel().node_manager.is_local_gid( *tgid ) )
            continue;

          Node* const target = kernel().node_manager.get_node( *tgid, tid );

          inner_connect_( tid, rng, target, *tgid );
        }
      }

      else
      {
        for ( SparseNodeArray::const_iterator it =
                kernel().node_manager.local_nodes_begin();
              it != kernel().node_manager.local_nodes_end();
              ++it )
        {
          Node* const target = ( *it ).get_node();
          const index tgid = ( *it ).get_gid();

          // Is the local node in the targets list?
          if ( targets_->find( tgid ) < 0 )
            continue;

          inner_connect_( tid, rng, target, tgid );
        }
      }
    }
    catch ( std::exception& err )
    {
      // We must create a new exception here, err's lifetime ends at
      // the end of the catch block.
      exceptions_raised_.at( tid ) =
        lockPTR< WrappedThreadException >( new WrappedThreadException( err ) );
    }
  }
}

void
nest::BernoulliBuilder::inner_connect_( const int tid,
  librandom::RngPtr& rng,
  Node* target,
  index tgid )
{
  const thread target_thread = target->get_thread();

  // check whether the target is on our thread
  if ( tid != target_thread )
    return;

  // It is not possible to create multapses with this type of BernoulliBuilder,
  // hence leave out corresponding checks.

  for ( GIDCollection::const_iterator sgid = sources_->begin();
        sgid != sources_->end();
        ++sgid )
  {
    if ( not autapses_ and *sgid == tgid )
      continue;

    if ( rng->drand() >= p_ )
      continue;

    single_connect_( *sgid, *target, target_thread, rng );
  }
}

/**
 * The SPBuilder is in charge of the creation of synapses during the simulation
 * under the control of the structural plasticity manager
 * @param net the network
 * @param sources the source nodes on which synapses can be created/deleted
 * @param targets the target nodes on which synapses can be created/deleted
 * @param conn_spec connectivity specs
 * @param syn_spec synapse specs
 */
nest::SPBuilder::SPBuilder( const GIDCollection& sources,
  const GIDCollection& targets,
  const DictionaryDatum& conn_spec,
  const DictionaryDatum& syn_spec )
  : ConnBuilder( sources, targets, conn_spec, syn_spec )
{
  // Check that both pre and post synaptic element are provided
  if ( pre_synaptic_element_name == "" || post_synaptic_element_name == "" )
  {
    throw BadProperty(
      "pre_synaptic_element and/or post_synaptic_elements is missing" );
  }
}

void
nest::SPBuilder::update_delay( delay& d ) const
{
  if ( get_default_delay() )
  {
    DictionaryDatum syn_defaults =
      kernel().model_manager.get_connector_defaults( get_synapse_model() );
    d = Time( Time::ms( getValue< double >( syn_defaults, "delay" ) ) )
          .get_steps();
  }
}

void
nest::SPBuilder::sp_connect( GIDCollection sources, GIDCollection targets )
{
  connect_( sources, targets );

  // check if any exceptions have been raised
  for ( size_t thr = 0; thr < kernel().vp_manager.get_num_threads(); ++thr )
    if ( exceptions_raised_.at( thr ).valid() )
      throw WrappedThreadException( *( exceptions_raised_.at( thr ) ) );
}

void
nest::SPBuilder::connect_()
{
  throw NotImplemented(
    "Connection without structural plasticity is not possible for this "
    "connection builder" );
}

/**
 * In charge of dynamically creating the new synapses
 * @param sources nodes from which synapses can be created
 * @param targets target nodes for the newly created synapses
 */
void
nest::SPBuilder::connect_( GIDCollection sources, GIDCollection targets )
{
  // Code copied and adapted from OneToOneBuilder::connect_()
  // make sure that target and source population have the same size
  if ( sources.size() != targets.size() )
  {
    LOG( M_ERROR,
      "Connect",
      "Source and Target population must be of the same size." );
    throw DimensionMismatch();
  }

#pragma omp parallel
  {
    // get thread id
    const int tid = kernel().vp_manager.get_thread_id();

    try
    {
      // allocate pointer to thread specific random generator
      librandom::RngPtr rng = kernel().rng_manager.get_rng( tid );

      for ( GIDCollection::const_iterator tgid = targets.begin(),
                                          sgid = sources.begin();
            tgid != targets.end();
            ++tgid, ++sgid )
      {
        assert( sgid != sources.end() );

        if ( *sgid == *tgid and not autapses_ )
          continue;

        if ( !change_connected_synaptic_elements( *sgid, *tgid, tid, 1 ) )
        {
          skip_conn_parameter_( tid );
          continue;
        }
        Node* const target = kernel().node_manager.get_node( *tgid, tid );
        const thread target_thread = target->get_thread();

        single_connect_( *sgid, *target, target_thread, rng );
      }
    }
    catch ( std::exception& err )
    {
      // We must create a new exception here, err's lifetime ends at
      // the end of the catch block.
      exceptions_raised_.at( tid ) =
        lockPTR< WrappedThreadException >( new WrappedThreadException( err ) );
    }
  }
}<|MERGE_RESOLUTION|>--- conflicted
+++ resolved
@@ -765,6 +765,7 @@
 
         Node* const target = kernel().node_manager.get_node( *tgid, tid );
         const thread target_thread = target->get_thread();
+
         // check whether the target is on our thread
         if ( tid != target_thread )
         {
@@ -1067,23 +1068,17 @@
         // check whether the target is on this mpi machine
         if ( not kernel().node_manager.is_local_gid( *tgid ) )
         {
-<<<<<<< HEAD
           // Disconnecting: no parameter skipping required
-=======
-          skip_conn_parameter_( tid, sources_->size() );
->>>>>>> f2e9b512
           continue;
         }
+
         Node* const target = kernel().node_manager.get_node( *tgid, tid );
         const thread target_thread = target->get_thread();
 
+        // check whether the target is on our thread
         if ( tid != target_thread )
         {
-<<<<<<< HEAD
           // Disconnecting: no parameter skipping required
-=======
-          skip_conn_parameter_( tid, sources_->size() );
->>>>>>> f2e9b512
           continue;
         }
 
@@ -1131,11 +1126,7 @@
         {
           if ( !change_connected_synaptic_elements( *sgid, *tgid, tid, -1 ) )
           {
-<<<<<<< HEAD
             // Disconnecting: no parameter skipping required
-=======
-            skip_conn_parameter_( tid, sources_->size() );
->>>>>>> f2e9b512
             continue;
           }
           Node* const target = kernel().node_manager.get_node( *tgid, tid );
