/*
 *  conn_builder.cpp
 *
 *  This file is part of NEST.
 *
 *  Copyright (C) 2004 The NEST Initiative
 *
 *  NEST is free software: you can redistribute it and/or modify
 *  it under the terms of the GNU General Public License as published by
 *  the Free Software Foundation, either version 2 of the License, or
 *  (at your option) any later version.
 *
 *  NEST is distributed in the hope that it will be useful,
 *  but WITHOUT ANY WARRANTY; without even the implied warranty of
 *  MERCHANTABILITY or FITNESS FOR A PARTICULAR PURPOSE.  See the
 *  GNU General Public License for more details.
 *
 *  You should have received a copy of the GNU General Public License
 *  along with NEST.  If not, see <http://www.gnu.org/licenses/>.
 *
 */

#include "conn_builder.h"

// C++ includes:
#include <set>

// Includes from libnestutil:
#include "logging.h"

// Includes from librandom:
#include "binomial_randomdev.h"
#include "gsl_binomial_randomdev.h"
#include "gslrandomgen.h"
#include "normal_randomdev.h"

// Includes from nestkernel:
#include "conn_builder_impl.h"
#include "conn_parameter.h"
#include "exceptions.h"
#include "kernel_manager.h"
#include "nest_names.h"
#include "node.h"
#include "vp_manager_impl.h"

// Includes from sli:
#include "dict.h"
#include "fdstream.h"
#include "name.h"

nest::ConnBuilder::ConnBuilder( const GIDCollection& sources,
  const GIDCollection& targets,
  const DictionaryDatum& conn_spec,
  const DictionaryDatum& syn_spec )
  : sources_( &sources )
  , targets_( &targets )
  , autapses_( true )
  , multapses_( true )
  , symmetric_( false )
  , exceptions_raised_( kernel().vp_manager.get_num_threads() )
  , synapse_model_( kernel().model_manager.get_synapsedict()->lookup(
      "static_synapse" ) )
  , weight_( 0 )
  , delay_( 0 )
  , param_dicts_()
  , parameters_requiring_skipping_()
{
  // read out rule-related parameters -------------------------
  //  - /rule has been taken care of above
  //  - rule-specific params are handled by subclass c'tor
  updateValue< bool >( conn_spec, names::autapses, autapses_ );
  updateValue< bool >( conn_spec, names::multapses, multapses_ );
  updateValue< bool >( conn_spec, names::symmetric, symmetric_ );

  // read out synapse-related parameters ----------------------
  if ( !syn_spec->known( names::model ) )
    throw BadProperty( "Synapse spec must contain synapse model." );
  const std::string syn_name = ( *syn_spec )[ names::model ];
  if ( not kernel().model_manager.get_synapsedict()->known( syn_name ) )
    throw UnknownSynapseType( syn_name );

  // if another synapse than static_synapse is defined we need to make
  // sure that Connect can process all parameter specified
  if ( syn_name != "static_synapse" )
    check_synapse_params_( syn_name, syn_spec );

  synapse_model_ = kernel().model_manager.get_synapsedict()->lookup( syn_name );

  DictionaryDatum syn_defaults =
    kernel().model_manager.get_connector_defaults( synapse_model_ );

  // All synapse models have the possibility to set the delay (see
  // SynIdDelay), but some have homogeneous weights, hence it should
  // be possible to set the delay without the weight.
  default_weight_ = !syn_spec->known( names::weight );

  default_delay_ = !syn_spec->known( names::delay );

  // If neither weight nor delay are given in the dict, we handle this
  // separately. Important for hom_w synapses, on which weight cannot
  // be set. However, we use default weight and delay for _all_ types
  // of synapses.
  default_weight_and_delay_ = ( default_weight_ && default_delay_ );

#ifdef HAVE_MUSIC
  // We allow music_channel as alias for receptor_type during
  // connection setup
  ( *syn_defaults )[ names::music_channel ] = 0;
#endif

  if ( !default_weight_and_delay_ )
  {
    weight_ = syn_spec->known( names::weight )
      ? ConnParameter::create( ( *syn_spec )[ names::weight ],
          kernel().vp_manager.get_num_threads() )
      : ConnParameter::create( ( *syn_defaults )[ names::weight ],
          kernel().vp_manager.get_num_threads() );
    register_parameters_requiring_skipping_( *weight_ );
    delay_ = syn_spec->known( names::delay )
      ? ConnParameter::create(
          ( *syn_spec )[ names::delay ], kernel().vp_manager.get_num_threads() )
      : ConnParameter::create( ( *syn_defaults )[ names::delay ],
          kernel().vp_manager.get_num_threads() );
  }
  else if ( default_weight_ )
  {
    delay_ = syn_spec->known( names::delay )
      ? ConnParameter::create(
          ( *syn_spec )[ names::delay ], kernel().vp_manager.get_num_threads() )
      : ConnParameter::create( ( *syn_defaults )[ names::delay ],
          kernel().vp_manager.get_num_threads() );
  }
  register_parameters_requiring_skipping_( *delay_ );
  // Structural plasticity parameters
  // Check if both pre and post synaptic element are provided
  if ( syn_spec->known( names::pre_synaptic_element )
    && syn_spec->known( names::post_synaptic_element ) )
  {
    pre_synaptic_element_name =
      getValue< std::string >( syn_spec, names::pre_synaptic_element );
    post_synaptic_element_name =
      getValue< std::string >( syn_spec, names::post_synaptic_element );
  }
  else
  {
    if ( syn_spec->known( names::pre_synaptic_element )
      || syn_spec->known( names::post_synaptic_element ) )
    {
      throw BadProperty(
        "In order to use structural plasticity, both a pre and post synaptic "
        "element must be specified" );
    }
    pre_synaptic_element_name = "";
    post_synaptic_element_name = "";
  }

  // synapse-specific parameters
  // TODO: Can we create this set once and for all?
  //       Should not be done as static initialization, since
  //       that might conflict with static initialization of
  //       Name system.
  std::set< Name > skip_set;
  skip_set.insert( names::weight );
  skip_set.insert( names::delay );
  skip_set.insert( Name( "min_delay" ) );
  skip_set.insert( Name( "max_delay" ) );
  skip_set.insert( Name( "num_connections" ) );
  skip_set.insert( Name( "num_connectors" ) );
  skip_set.insert( Name( "property_object" ) );
  skip_set.insert( Name( "synapsemodel" ) );

  for ( Dictionary::const_iterator default_it = syn_defaults->begin();
        default_it != syn_defaults->end();
        ++default_it )
  {
    const Name param_name = default_it->first;
    if ( skip_set.find( param_name ) != skip_set.end() )
      continue; // weight, delay or not-settable parameter

    if ( syn_spec->known( param_name ) )
    {
      synapse_params_[ param_name ] = ConnParameter::create(
        ( *syn_spec )[ param_name ], kernel().vp_manager.get_num_threads() );
      register_parameters_requiring_skipping_( *synapse_params_[ param_name ] );
    }
  }

  // Now create dictionary with dummy values that we will use
  // to pass settings to the synapses created. We create it here
  // once to avoid re-creating the object over and over again.
  if ( synapse_params_.size() > 0 )
  {
    for ( index t = 0; t < kernel().vp_manager.get_num_threads(); ++t )
    {
      param_dicts_.push_back( new Dictionary() );

      for ( ConnParameterMap::const_iterator it = synapse_params_.begin();
            it != synapse_params_.end();
            ++it )
      {
        if ( it->first == names::receptor_type
          || it->first == names::music_channel
          || it->first == names::synapse_label )
          ( *param_dicts_[ t ] )[ it->first ] = Token( new IntegerDatum( 0 ) );
        else
          ( *param_dicts_[ t ] )[ it->first ] = Token( new DoubleDatum( 0.0 ) );
      }
    }
  }

  // If symmetric_ is requested call reset on all parameters in order
  // to check if all parameters support symmetric connections
  if ( symmetric_ )
  {
    if ( weight_ )
    {
      weight_->reset();
    }
    if ( delay_ )
    {
      delay_->reset();
    }
    for ( ConnParameterMap::const_iterator it = synapse_params_.begin();
          it != synapse_params_.end();
          ++it )
    {
      it->second->reset();
    }
  }
}


nest::ConnBuilder::~ConnBuilder()
{
  delete weight_;
  delete delay_;
  for ( std::map< Name, ConnParameter* >::iterator it = synapse_params_.begin();
        it != synapse_params_.end();
        ++it )
    delete it->second;
}

void
nest::ConnBuilder::check_synapse_params_( std::string syn_name,
  const DictionaryDatum& syn_spec )
{
  // throw error if weight is specified with static_synapse_hom_w
  if ( syn_name == "static_synapse_hom_w" )
  {
    if ( syn_spec->known( names::weight ) )
      throw BadProperty(
        "Weight cannot be specified since it needs to be equal "
        "for all connections when static_synapse_hom_w is used." );
    return;
  }


  // throw error if n or a are set in quantal_stp_synapse, Connect cannot handle
  // them since they are integer
  if ( syn_name == "quantal_stp_synapse" )
  {
    if ( syn_spec->known( names::n ) )
      throw NotImplemented(
        "Connect doesn't support the setting of parameter "
        "n in quantal_stp_synapse. Use SetDefaults() or CopyModel()." );
    if ( syn_spec->known( names::a ) )
      throw NotImplemented(
        "Connect doesn't support the setting of parameter "
        "a in quantal_stp_synapse. Use SetDefaults() or CopyModel()." );
    return;
  }

  // print warning if delay is specified outside cont_delay_synapse
  if ( syn_name == "cont_delay_synapse" )
  {
    if ( syn_spec->known( names::delay ) )
      LOG( M_WARNING,
        "Connect",
        "The delay will be rounded to the next multiple of the time step. "
        "To use a more precise time delay it needs to be defined within "
        "the synapse, e.g. with CopyModel()." );
    return;
  }

  // throw error if no volume transmitter is defined or parameters are specified
  // that need to be introduced via CopyModel or SetDefaults
  if ( syn_name == "stdp_dopamine_synapse" )
  {
    if ( syn_spec->known( "vt" ) )
      throw NotImplemented(
        "Connect doesn't support the direct specification of the "
        "volume transmitter of stdp_dopamine_synapse in syn_spec."
        "Use SetDefaults() or CopyModel()." );
    // setting of parameter c and n not thread save
    if ( kernel().vp_manager.get_num_threads() > 1 )
    {
      if ( syn_spec->known( names::c ) )
        throw NotImplemented(
          "For multi-threading Connect doesn't support the setting "
          "of parameter c in stdp_dopamine_synapse. "
          "Use SetDefaults() or CopyModel()." );
      if ( syn_spec->known( names::n ) )
        throw NotImplemented(
          "For multi-threading Connect doesn't support the setting "
          "of parameter n in stdp_dopamine_synapse. "
          "Use SetDefaults() or CopyModel()." );
    }
    std::string param_arr[] = {
      "A_minus", "A_plus", "Wmax", "Wmin", "b", "tau_c", "tau_n", "tau_plus"
    };
    std::vector< std::string > param_vec( param_arr, param_arr + 8 );
    for ( std::vector< std::string >::iterator it = param_vec.begin();
          it != param_vec.end();
          it++ )
    {
      if ( syn_spec->known( *it ) )
        throw NotImplemented(
          "Connect doesn't support the setting of parameter " + *it
          + " in stdp_dopamine_synapse. Use SetDefaults() or CopyModel()." );
    }
    return;
  }
}
/**
 * Updates the number of connected synaptic elements in the
 * target and the source.
 * Returns 0 if the target is either on another
 * MPI machine or another thread. Returns 1 otherwise.
 *
 * @param sgid id of the source
 * @param tgid id of the target
 * @param tid thread id
 * @param update amount of connected synaptic elements to update
 * @return
 */
int
nest::ConnBuilder::change_connected_synaptic_elements( index sgid,
  index tgid,
  const int tid,
  int update )
{

  int local = 1;
  // check whether the source is on this mpi machine
  if ( kernel().node_manager.is_local_gid( sgid ) )
  {
    Node* const source = kernel().node_manager.get_node( sgid, tid );
    const thread source_thread = source->get_thread();

    // check whether the source is on our thread
    if ( tid == source_thread )
    {
      // update the number of connected synaptic elements
      source->connect_synaptic_element( pre_synaptic_element_name, update );
    }
  }

  // check whether the target is on this mpi machine
  if ( not kernel().node_manager.is_local_gid( tgid ) )
  {
    local = 0;
  }
  else
  {
    Node* const target = kernel().node_manager.get_node( tgid, tid );
    const thread target_thread = target->get_thread();
    // check whether the target is on our thread
    if ( tid != target_thread )
      local = 0;
    else
    {
      // update the number of connected synaptic elements
      target->connect_synaptic_element( post_synaptic_element_name, update );
    }
  }
  return local;
}

/**
 * Now we can connect with or without structural plasticity
 */
void
nest::ConnBuilder::connect()
{
  if ( symmetric_ && not supports_symmetric() )
    throw NotImplemented(
      "This connection rule does not support symmetric connections." );

  if ( pre_synaptic_element_name != "" && post_synaptic_element_name != "" )
  {
    if ( symmetric_ )
      throw NotImplemented(
        "Symmetric connections are not supported in combination with "
        "structural plasticity." );
    sp_connect_();
  }
  else
  {
    connect_();
    if ( symmetric_ )
    {
      // call reset on all parameters
      if ( weight_ )
        weight_->reset();
      if ( delay_ )
        delay_->reset();
      for ( ConnParameterMap::const_iterator it = synapse_params_.begin();
            it != synapse_params_.end();
            ++it )
      {
        it->second->reset();
      }

      std::swap( sources_, targets_ );
      connect_();
      std::swap( sources_, targets_ ); // re-establish original state
    }
  }

  // check if any exceptions have been raised
  for ( size_t thr = 0; thr < kernel().vp_manager.get_num_threads(); ++thr )
    if ( exceptions_raised_.at( thr ).valid() )
      throw WrappedThreadException( *( exceptions_raised_.at( thr ) ) );
}

/**
 * Now we can delete synapses with or without structural plasticity
 */
void
nest::ConnBuilder::disconnect()
{
  if ( pre_synaptic_element_name != "" && post_synaptic_element_name != "" )
  {
    sp_disconnect_();
  }
  else
  {
    disconnect_();
  }

  // check if any exceptions have been raised
  for ( index thr = 0; thr < kernel().vp_manager.get_num_threads(); ++thr )
    if ( exceptions_raised_.at( thr ).valid() )
      throw WrappedThreadException( *( exceptions_raised_.at( thr ) ) );
}

void
nest::ConnBuilder::single_connect_( index sgid,
  Node& target,
  thread target_thread,
  librandom::RngPtr& rng )
{
  if ( param_dicts_.empty() ) // indicates we have no synapse params
  {
    if ( default_weight_and_delay_ )
    {
      kernel().connection_manager.connect(
        sgid, &target, target_thread, synapse_model_ );
    }
    else if ( default_weight_ )
    {
      kernel().connection_manager.connect( sgid,
        &target,
        target_thread,
        synapse_model_,
        delay_->value_double( target_thread, rng ) );
    }
    else if ( default_delay_ )
    {
      kernel().connection_manager.connect( sgid,
        &target,
        target_thread,
        synapse_model_,
        numerics::nan,
        weight_->value_double( target_thread, rng ) );
    }
    else
    {
      double delay = delay_->value_double( target_thread, rng );
      double weight = weight_->value_double( target_thread, rng );
      kernel().connection_manager.connect(
        sgid, &target, target_thread, synapse_model_, delay, weight );
    }
  }
  else
  {
    assert( kernel().vp_manager.get_num_threads() == param_dicts_.size() );

    for ( ConnParameterMap::const_iterator it = synapse_params_.begin();
          it != synapse_params_.end();
          ++it )
    {
      if ( it->first == names::receptor_type
        || it->first == names::music_channel
        || it->first == names::synapse_label )
      {
        try
        {
          // change value of dictionary entry without allocating new datum
          IntegerDatum* id = static_cast< IntegerDatum* >(
            ( ( *param_dicts_[ target_thread ] )[ it->first ] ).datum() );
          ( *id ) = it->second->value_int( target_thread, rng );
        }
        catch ( KernelException& e )
        {
          if ( it->first == names::receptor_type )
          {
            throw BadProperty( "Receptor type must be of type integer." );
          }
          else if ( it->first == names::music_channel )
          {
            throw BadProperty( "Music channel type must be of type integer." );
          }
          else if ( it->first == names::synapse_label )
          {
            throw BadProperty( "Synapse label must be of type integer." );
          }
        }
      }
      else
      {
        // change value of dictionary entry without allocating new datum
        DoubleDatum* dd = static_cast< DoubleDatum* >(
          ( ( *param_dicts_[ target_thread ] )[ it->first ] ).datum() );
        ( *dd ) = it->second->value_double( target_thread, rng );
      }
    }

    if ( default_weight_and_delay_ )
    {
      kernel().connection_manager.connect( sgid,
        &target,
        target_thread,
        synapse_model_,
        param_dicts_[ target_thread ] );
    }
    else if ( default_weight_ )
    {
      kernel().connection_manager.connect( sgid,
        &target,
        target_thread,
        synapse_model_,
        param_dicts_[ target_thread ],
        delay_->value_double( target_thread, rng ) );
    }
    else if ( default_delay_ )
    {
      kernel().connection_manager.connect( sgid,
        &target,
        target_thread,
        synapse_model_,
        param_dicts_[ target_thread ],
        numerics::nan,
        weight_->value_double( target_thread, rng ) );
    }
    else
    {
      double delay = delay_->value_double( target_thread, rng );
      double weight = weight_->value_double( target_thread, rng );
      kernel().connection_manager.connect( sgid,
        &target,
        target_thread,
        synapse_model_,
        param_dicts_[ target_thread ],
        delay,
        weight );
    }
  }
}

void
nest::ConnBuilder::set_pre_synaptic_element_name( std::string name )
{
  pre_synaptic_element_name = name;
}

void
nest::ConnBuilder::set_post_synaptic_element_name( std::string name )
{
  post_synaptic_element_name = name;
}

bool
nest::ConnBuilder::loop_over_targets_() const
{
  return targets_->size() < kernel().node_manager.local_nodes_size()
    or not targets_->is_range() or parameters_requiring_skipping_.size() > 0;
}

void
nest::OneToOneBuilder::connect_()
{
  // make sure that target and source population have the same size
  if ( sources_->size() != targets_->size() )
  {
    LOG( M_ERROR,
      "Connect",
      "Source and Target population must be of the same size." );
    throw DimensionMismatch();
  }

#pragma omp parallel
  {
    // get thread id
    const int tid = kernel().vp_manager.get_thread_id();

    try
    {
      // allocate pointer to thread specific random generator
      librandom::RngPtr rng = kernel().rng_manager.get_rng( tid );

      if ( loop_over_targets_() )
      {
        for ( GIDCollection::const_iterator tgid = targets_->begin(),
                                            sgid = sources_->begin();
              tgid != targets_->end();
              ++tgid, ++sgid )
        {
          assert( sgid != sources_->end() );

          if ( *sgid == *tgid and not autapses_ )
            continue;

          // check whether the target is on this mpi machine
          if ( not kernel().node_manager.is_local_gid( *tgid ) )
          {
            skip_conn_parameter_( tid );
            continue;
          }

          Node* const target = kernel().node_manager.get_node( *tgid, tid );
          const thread target_thread = target->get_thread();

          // check whether the target is on our thread
          if ( tid != target_thread )
          {
            skip_conn_parameter_( tid );
            continue;
          }

          single_connect_( *sgid, *target, target_thread, rng );
        }
      }
      else
      {
        for ( SparseNodeArray::const_iterator it =
                kernel().node_manager.local_nodes_begin();
              it != kernel().node_manager.local_nodes_end();
              ++it )
        {
          Node* const target = ( *it ).get_node();
          const thread target_thread = target->get_thread();

          if ( tid != target_thread )
          {
            // no skipping required / possible,
            // as we iterate only over local nodes
            continue;
          }

          const index tgid = ( *it ).get_gid();
          const int idx = targets_->find( tgid );
          if ( idx < 0 )  // Is local node in target list?
            continue;

          // one-to-one, thus we can use target idx for source as well
          const index sgid = ( *sources_ )[ idx ];
          if ( not autapses_ and sgid == tgid )
          {
            // no skipping required / possible,
            // as we iterate only over local nodes
            continue;
          }

          single_connect_( sgid, *target, target_thread, rng );
        }
      }
    }
    catch ( std::exception& err )
    {
      // We must create a new exception here, err's lifetime ends at
      // the end of the catch block.
      exceptions_raised_.at( tid ) =
        lockPTR< WrappedThreadException >( new WrappedThreadException( err ) );
    }
  }
}

/**
 * Solves the disconnection of two nodes on a OneToOne basis without
 * structural plasticity. This means this method can be manually called
 * by the user to delete existing synapses.
 */
void
nest::OneToOneBuilder::disconnect_()
{
  // make sure that target and source population have the same size
  if ( sources_->size() != targets_->size() )
  {
    LOG( M_ERROR,
      "Disconnect",
      "Source and Target population must be of the same size." );
    throw DimensionMismatch();
  }

#pragma omp parallel
  {
    // get thread id
    const int tid = kernel().vp_manager.get_thread_id();

    try
    {
      for ( GIDCollection::const_iterator tgid = targets_->begin(),
                                          sgid = sources_->begin();
            tgid != targets_->end();
            ++tgid, ++sgid )
      {

        assert( sgid != sources_->end() );

        // check whether the target is on this mpi machine
        if ( not kernel().node_manager.is_local_gid( *tgid ) )
        {
          skip_conn_parameter_( tid );
          continue;
        }

        Node* const target = kernel().node_manager.get_node( *tgid, tid );
        const thread target_thread = target->get_thread();

        // check whether the target is on our thread
        if ( tid != target_thread )
        {
          skip_conn_parameter_( tid );
          continue;
        }
        single_disconnect_( *sgid, *target, target_thread );
      }
    }
    catch ( std::exception& err )
    {
      // We must create a new exception here, err's lifetime ends at
      // the end of the catch block.
      exceptions_raised_.at( tid ) =
        lockPTR< WrappedThreadException >( new WrappedThreadException( err ) );
    }
  }
}

/**
 * Solves the connection of two nodes on a OneToOne basis with
 * structural plasticity. This means this method is used by the
 * structural plasticity manager based on the homostatic rules defined
 * for the synaptic elements on each node.
 */
void
nest::OneToOneBuilder::sp_connect_()
{
  // make sure that target and source population have the same size
  if ( sources_->size() != targets_->size() )
  {
    LOG( M_ERROR,
      "Connect",
      "Source and Target population must be of the same size." );
    throw DimensionMismatch();
  }

#pragma omp parallel
  {
    // get thread id
    const int tid = kernel().vp_manager.get_thread_id();

    try
    {
      // allocate pointer to thread specific random generator
      librandom::RngPtr rng = kernel().rng_manager.get_rng( tid );

      for ( GIDCollection::const_iterator tgid = targets_->begin(),
                                          sgid = sources_->begin();
            tgid != targets_->end();
            ++tgid, ++sgid )
      {
        assert( sgid != sources_->end() );

        if ( *sgid == *tgid and not autapses_ )
          continue;

        if ( !change_connected_synaptic_elements( *sgid, *tgid, tid, 1 ) )
        {
          skip_conn_parameter_( tid );
          continue;
        }
        Node* const target = kernel().node_manager.get_node( *tgid, tid );
        const thread target_thread = target->get_thread();

        single_connect_( *sgid, *target, target_thread, rng );
      }
    }
    catch ( std::exception& err )
    {
      // We must create a new exception here, err's lifetime ends at
      // the end of the catch block.
      exceptions_raised_.at( tid ) =
        lockPTR< WrappedThreadException >( new WrappedThreadException( err ) );
    }
  }
}

/**
 * Solves the disconnection of two nodes on a OneToOne basis with
 * structural plasticity. This means this method is used by the
 * structural plasticity manager based on the homostatic rules defined
 * for the synaptic elements on each node.
 */
void
nest::OneToOneBuilder::sp_disconnect_()
{
  // make sure that target and source population have the same size
  if ( sources_->size() != targets_->size() )
  {
    LOG( M_ERROR,
      "Disconnect",
      "Source and Target population must be of the same size." );
    throw DimensionMismatch();
  }

#pragma omp parallel
  {
    // get thread id
    const int tid = kernel().vp_manager.get_thread_id();

    try
    {
      for ( GIDCollection::const_iterator tgid = targets_->begin(),
                                          sgid = sources_->begin();
            tgid != targets_->end();
            ++tgid, ++sgid )
      {
        assert( sgid != sources_->end() );

        if ( !change_connected_synaptic_elements( *sgid, *tgid, tid, -1 ) )
          continue;
        Node* const target = kernel().node_manager.get_node( *tgid, tid );
        const thread target_thread = target->get_thread();

        single_disconnect_( *sgid, *target, target_thread );
      }
    }
    catch ( std::exception& err )
    {
      // We must create a new exception here, err's lifetime ends at
      // the end of the catch block.
      exceptions_raised_.at( tid ) =
        lockPTR< WrappedThreadException >( new WrappedThreadException( err ) );
    }
  }
}

void
nest::AllToAllBuilder::connect_()
{

#pragma omp parallel
  {
    // get thread id
    const int tid = kernel().vp_manager.get_thread_id();

    try
    {
      // allocate pointer to thread specific random generator
      librandom::RngPtr rng = kernel().rng_manager.get_rng( tid );

      if ( loop_over_targets_() )
      {
        for ( GIDCollection::const_iterator tgid = targets_->begin();
              tgid != targets_->end();
              ++tgid )
        {
          // check whether the target is on this mpi machine
          if ( not kernel().node_manager.is_local_gid( *tgid ) )
          {
            for ( GIDCollection::const_iterator sgid = sources_->begin();
                  sgid != sources_->end();
                  ++sgid )
              skip_conn_parameter_( tid );
            continue;
          }

          Node* const target = kernel().node_manager.get_node( *tgid, tid );

          inner_connect_( tid, rng, target, *tgid, true );
        }
      }
      else
      {
        for ( SparseNodeArray::const_iterator it =
                kernel().node_manager.local_nodes_begin();
              it != kernel().node_manager.local_nodes_end();
              ++it )
        {
          Node* const target = ( *it ).get_node();
          const index tgid = ( *it ).get_gid();

          // Is the local node in the targets list?
          if ( targets_->find( tgid ) < 0 )
            continue;

          inner_connect_( tid, rng, target, tgid, false );
        }
      }
    }
    catch ( std::exception& err )
    {
      // We must create a new exception here, err's lifetime ends at
      // the end of the catch block.
      exceptions_raised_.at( tid ) =
        lockPTR< WrappedThreadException >( new WrappedThreadException( err ) );
    }
  }
}

void
nest::AllToAllBuilder::inner_connect_( const int tid,
  librandom::RngPtr& rng,
  Node* target,
  index tgid,
  bool skip )
{
  const thread target_thread = target->get_thread();

  // check whether the target is on our thread
  if ( tid != target_thread )
  {
    if ( skip )
    {
      for ( GIDCollection::const_iterator sgid = sources_->begin();
            sgid != sources_->end();
            ++sgid )
      {
        skip_conn_parameter_( tid );
      }
    }
    return;
  }

  for ( GIDCollection::const_iterator sgid = sources_->begin();
        sgid != sources_->end();
        ++sgid )
  {
    if ( not autapses_ and *sgid == tgid )
    {
      if ( skip )
      {
        skip_conn_parameter_( target_thread );
      }
      continue;
    }

    single_connect_( *sgid, *target, target_thread, rng );
  }
}

/**
 * Solves the connection of two nodes on a AllToAll basis with
 * structural plasticity. This means this method is used by the
 * structural plasticity manager based on the homostatic rules defined
 * for the synaptic elements on each node.
 */
void
nest::AllToAllBuilder::sp_connect_()
{
#pragma omp parallel
  {
    // get thread id
    const int tid = kernel().vp_manager.get_thread_id();
    try

    {
      // allocate pointer to thread specific random generator
      librandom::RngPtr rng = kernel().rng_manager.get_rng( tid );

      for ( GIDCollection::const_iterator tgid = targets_->begin();
            tgid != targets_->end();
            ++tgid )
      {
        for ( GIDCollection::const_iterator sgid = sources_->begin();
              sgid != sources_->end();
              ++sgid )
        {
          if ( not autapses_ and *sgid == *tgid )
          {
            skip_conn_parameter_( tid );
            continue;
          }
          if ( !change_connected_synaptic_elements( *sgid, *tgid, tid, 1 ) )
          {
            for ( GIDCollection::const_iterator sgid = sources_->begin();
                  sgid != sources_->end();
                  ++sgid )
              skip_conn_parameter_( tid );
            continue;
          }
          Node* const target = kernel().node_manager.get_node( *tgid, tid );
          const thread target_thread = target->get_thread();
          single_connect_( *sgid, *target, target_thread, rng );
        }
      }
    }
    catch ( std::exception& err )
    {
      // We must create a new exception here, err's lifetime ends at
      // the end of the catch block.
      exceptions_raised_.at( tid ) =
        lockPTR< WrappedThreadException >( new WrappedThreadException( err ) );
    }
  }
}

/**
 * Solves the disconnection of two nodes on a AllToAll basis without
 * structural plasticity. This means this method can be manually called
 * by the user to delete existing synapses.
 */
void
nest::AllToAllBuilder::disconnect_()
{
#pragma omp parallel
  {
    // get thread id
    const int tid = kernel().vp_manager.get_thread_id();

    try
    {
      for ( GIDCollection::const_iterator tgid = targets_->begin();
            tgid != targets_->end();
            ++tgid )
      {
        // check whether the target is on this mpi machine
        if ( not kernel().node_manager.is_local_gid( *tgid ) )
        {
          for ( GIDCollection::const_iterator sgid = sources_->begin();
                sgid != sources_->end();
                ++sgid )
            skip_conn_parameter_( tid );
          continue;
        }

        Node* const target = kernel().node_manager.get_node( *tgid, tid );
        const thread target_thread = target->get_thread();

        // check whether the target is on our thread
        if ( tid != target_thread )
        {
          for ( GIDCollection::const_iterator sgid = sources_->begin();
                sgid != sources_->end();
                ++sgid )
            skip_conn_parameter_( tid );
          continue;
        }

        for ( GIDCollection::const_iterator sgid = sources_->begin();
              sgid != sources_->end();
              ++sgid )
        {
          single_disconnect_( *sgid, *target, target_thread );
        }
      }
    }
    catch ( std::exception& err )
    {
      // We must create a new exception here, err's lifetime ends at
      // the end of the catch block.
      exceptions_raised_.at( tid ) =
        lockPTR< WrappedThreadException >( new WrappedThreadException( err ) );
    }
  }
}

/**
 * Solves the disconnection of two nodes on a AllToAll basis with
 * structural plasticity. This means this method is used by the
 * structural plasticity manager based on the homostatic rules defined
 * for the synaptic elements on each node.
 */
void
nest::AllToAllBuilder::sp_disconnect_()
{
#pragma omp parallel
  {
    // get thread id
    const int tid = kernel().vp_manager.get_thread_id();

    try
    {
      for ( GIDCollection::const_iterator tgid = targets_->begin();
            tgid != targets_->end();
            ++tgid )
      {
        for ( GIDCollection::const_iterator sgid = sources_->begin();
              sgid != sources_->end();
              ++sgid )
        {
          if ( !change_connected_synaptic_elements( *sgid, *tgid, tid, -1 ) )
          {
            for ( GIDCollection::const_iterator sgid = sources_->begin();
                  sgid != sources_->end();
                  ++sgid )
              skip_conn_parameter_( tid );
            continue;
          }
          Node* const target = kernel().node_manager.get_node( *tgid, tid );
          const thread target_thread = target->get_thread();
          single_disconnect_( *sgid, *target, target_thread );
        }
      }
    }
    catch ( std::exception& err )
    {
      // We must create a new exception here, err's lifetime ends at
      // the end of the catch block.
      exceptions_raised_.at( tid ) =
        lockPTR< WrappedThreadException >( new WrappedThreadException( err ) );
    }
  }
}

nest::FixedInDegreeBuilder::FixedInDegreeBuilder( const GIDCollection& sources,
  const GIDCollection& targets,
  const DictionaryDatum& conn_spec,
  const DictionaryDatum& syn_spec )
  : ConnBuilder( sources, targets, conn_spec, syn_spec )
  , indegree_( ( *conn_spec )[ Name( "indegree" ) ] )
{
  // check for potential errors
  long n_sources = static_cast< long >( sources_->size() );
  if ( n_sources == 0 )
  {
    throw BadProperty( "Source array must not be empty." );
  }
  // verify that indegree is not larger than source population if multapses are
  // disabled
  if ( not multapses_ )
  {
    if ( indegree_ > n_sources )
    {
      throw BadProperty( "Indegree cannot be larger than population size." );
    }
    else if ( indegree_ == n_sources and not autapses_ )
    {
      LOG( M_WARNING,
        "FixedInDegreeBuilder::connect",
        "Multapses and autapses prohibited. When the sources and the targets "
        "have a non-empty "
        "intersection, the connect algorithm will enter an infinite loop." );
      return;
    }

    if ( indegree_ > 0.9 * n_sources )
    {
      LOG( M_WARNING,
        "FixedInDegreeBuilder::connect",
        "Multapses are prohibited and you request more than 90% connectivity. "
        "Expect long connecting times!" );
    }
  } // if (not multapses_ )
}

void
nest::FixedInDegreeBuilder::connect_()
{
#pragma omp parallel
  {
    // get thread id
    const int tid = kernel().vp_manager.get_thread_id();

    try
    {
      // allocate pointer to thread specific random generator
      librandom::RngPtr rng = kernel().rng_manager.get_rng( tid );

      if ( loop_over_targets_() )
      {
<<<<<<< HEAD
        for ( GIDCollection::const_iterator tgid = targets_->begin();
              tgid != targets_->end();
              ++tgid )
        {
          // check whether the target is on this mpi machine
          if ( not kernel().node_manager.is_local_gid( *tgid ) )
            continue;
=======
        // check whether the target is on this mpi machine
        if ( not kernel().node_manager.is_local_gid( *tgid ) )
        {
          // skip array parameters handled in other virtual processes
          skip_conn_parameter_( tid, indegree_ );
          continue;
        }

        Node* const target = kernel().node_manager.get_node( *tgid, tid );
        const thread target_thread = target->get_thread();

        // check whether the target is on our thread
        if ( tid != target_thread )
        {
          // skip array parameters handled in other virtual processes
          skip_conn_parameter_( tid, indegree_ );
          continue;
        }
>>>>>>> 249fc8de

          Node* target = kernel().node_manager.get_node( *tgid, tid );

          inner_connect_( tid, rng, target, *tgid );
        }
      }
      else
      {
        for ( SparseNodeArray::const_iterator it =
                kernel().node_manager.local_nodes_begin();
              it != kernel().node_manager.local_nodes_end();
              ++it )
        {
          Node* const target = ( *it ).get_node();
          const index tgid = ( *it ).get_gid();

          // Is the local node in the targets list?
          if ( targets_->find( tgid ) < 0 )
            continue;

          inner_connect_( tid, rng, target, tgid );
        }
      }
    }
    catch ( std::exception& err )
    {
      // We must create a new exception here, err's lifetime ends at
      // the end of the catch block.
      exceptions_raised_.at( tid ) =
        lockPTR< WrappedThreadException >( new WrappedThreadException( err ) );
    }
  }
}

void
nest::FixedInDegreeBuilder::inner_connect_( const int tid,
  librandom::RngPtr& rng,
  Node* target,
  index tgid )
{
  const thread target_thread = target->get_thread();

  // check whether the target is on our thread
  if ( tid != target_thread )
    return;

  std::set< long > ch_ids;
  long n_rnd = sources_->size();

  for ( long j = 0; j < indegree_; ++j )
  {
    unsigned long s_id;
    index sgid;

    do
    {
      s_id = rng->ulrand( n_rnd );
      sgid = ( *sources_ )[ s_id ];
    } while ( ( not autapses_ and sgid == tgid )
      || ( not multapses_ and ch_ids.find( s_id ) != ch_ids.end() ) );

    if ( not multapses_ )
      ch_ids.insert( s_id );

    single_connect_( sgid, *target, target_thread, rng );
  }
}

nest::FixedOutDegreeBuilder::FixedOutDegreeBuilder(
  const GIDCollection& sources,
  const GIDCollection& targets,
  const DictionaryDatum& conn_spec,
  const DictionaryDatum& syn_spec )
  : ConnBuilder( sources, targets, conn_spec, syn_spec )
  , outdegree_( ( *conn_spec )[ Name( "outdegree" ) ] )
{
  // check for potential errors
  long n_targets = static_cast< long >( targets_->size() );
  if ( n_targets == 0 )
  {
    throw BadProperty( "Target array must not be empty." );
  }

  // verify that outdegree is not larger than target population if multapses are
  // disabled
  if ( not multapses_ )
  {
    if ( outdegree_ > n_targets )
    {
      throw BadProperty( "Outdegree cannot be larger than population size." );
    }
    else if ( outdegree_ == n_targets and not autapses_ )
    {
      LOG( M_WARNING,
        "FixedOutDegreeBuilder::connect",
        "Multapses and autapses prohibited. When the sources and the targets "
        "have a non-empty "
        "intersection, the connect algorithm will enter an infinite loop." );
      return;
    }

    if ( outdegree_ > 0.9 * n_targets )
    {
      LOG( M_WARNING,
        "FixedOutDegreeBuilder::connect",
        "Multapses are prohibited and you request more than 90% connectivity. "
        "Expect long connecting times!" );
    }
  }
}

void
nest::FixedOutDegreeBuilder::connect_()
{
  librandom::RngPtr grng = kernel().rng_manager.get_grng();

  for ( GIDCollection::const_iterator sgid = sources_->begin();
        sgid != sources_->end();
        ++sgid )
  {
    std::set< long > ch_ids;
    std::vector< index > tgt_ids_;
    const long n_rnd = targets_->size();

    for ( long j = 0; j < outdegree_; ++j )
    {
      unsigned long t_id;
      index tgid;

      do
      {
        t_id = grng->ulrand( n_rnd );
        tgid = ( *targets_ )[ t_id ];
      } while ( ( not autapses_ and tgid == *sgid )
        || ( not multapses_ and ch_ids.find( t_id ) != ch_ids.end() ) );

      if ( not multapses_ )
        ch_ids.insert( t_id );

      tgt_ids_.push_back( tgid );
    }

#pragma omp parallel
    {
      // get thread id
      const int tid = kernel().vp_manager.get_thread_id();

      try
      {
        // allocate pointer to thread specific random generator
        librandom::RngPtr rng = kernel().rng_manager.get_rng( tid );

        for ( std::vector< index >::const_iterator tgid = tgt_ids_.begin();
              tgid != tgt_ids_.end();
              ++tgid )
        {
          // check whether the target is on this mpi machine
          if ( not kernel().node_manager.is_local_gid( *tgid ) )
          {
            // skip array parameters handled in other virtual processes
            skip_conn_parameter_( tid );
            continue;
          }

          Node* const target = kernel().node_manager.get_node( *tgid, tid );
          const thread target_thread = target->get_thread();

          // check whether the target is on our thread
          if ( tid != target_thread )
          {
            // skip array parameters handled in other virtual processes
            skip_conn_parameter_( tid );
            continue;
          }

          single_connect_( *sgid, *target, target_thread, rng );
        }
      }
      catch ( std::exception& err )
      {
        // We must create a new exception here, err's lifetime ends at
        // the end of the catch block.
        exceptions_raised_.at( tid ) = lockPTR< WrappedThreadException >(
          new WrappedThreadException( err ) );
      }
    }
  }
}

nest::FixedTotalNumberBuilder::FixedTotalNumberBuilder(
  const GIDCollection& sources,
  const GIDCollection& targets,
  const DictionaryDatum& conn_spec,
  const DictionaryDatum& syn_spec )
  : ConnBuilder( sources, targets, conn_spec, syn_spec )
  , N_( ( *conn_spec )[ Name( "N" ) ] )
{

  // check for potential errors

  // verify that total number of connections is not larger than
  // N_sources*N_targets
  if ( not multapses_ )
  {
    if ( ( N_ > static_cast< long >( sources_->size() * targets_->size() ) ) )
      throw BadProperty(
        "Total number of connections cannot exceed product "
        "of source and targer population sizes." );
  }

  // for now multapses cannot be forbidden
  // TODO: Implement option for multapses_ = False, where already existing
  // connections are stored in
  // a bitmap
  if ( not multapses_ )
    throw NotImplemented(
      "Connect doesn't support the suppression of multapses in the "
      "FixedTotalNumber connector." );
}

void
nest::FixedTotalNumberBuilder::connect_()
{
  const int M = kernel().vp_manager.get_num_virtual_processes();
  const long size_sources = sources_->size();
  const long size_targets = targets_->size();

  // drawing connection ids

  // Compute the distribution of targets over processes using the modulo
  // function
  std::vector< size_t > number_of_targets_on_vp( M, 0 );
  std::vector< index > local_targets;
  local_targets.reserve(
    size_targets / kernel().mpi_manager.get_num_processes() );
  for ( size_t t = 0; t < targets_->size(); t++ )
  {
    int vp = kernel().vp_manager.suggest_vp( ( *targets_ )[ t ] );
    ++number_of_targets_on_vp[ vp ];
    if ( kernel().vp_manager.is_local_vp( vp ) )
    {
      local_targets.push_back( ( *targets_ )[ t ] );
    }
  }

  // We use the multinomial distribution to determine the number of
  // connections that will be made on one virtual process, i.e. we
  // partition the set of edges into n_vps subsets. The number of
  // edges on one virtual process is binomially distributed with
  // the boundary condition that the sum of all edges over virtual
  // processes is the total number of edges.
  // To obtain the num_conns_on_vp we adapt the gsl
  // implementation of the multinomial distribution.

  // K from gsl is equivalent to M = n_vps
  // N is already taken from stack
  // p[] is targets_on_vp
  std::vector< long > num_conns_on_vp( M, 0 ); // corresponds to n[]

  // calculate exact multinomial distribution
  // get global rng that is tested for synchronization for all threads
  librandom::RngPtr grng = kernel().rng_manager.get_grng();

  // HEP: instead of counting upwards, we might count remaining_targets and
  // remaining_partitions down. why?
  // begin code adapted from gsl 1.8 //
  double sum_dist = 0.0; // corresponds to sum_p
  // norm is equivalent to size_targets
  unsigned int sum_partitions = 0; // corresponds to sum_n
// substituting gsl_ran call
#ifdef HAVE_GSL
  librandom::GSL_BinomialRandomDev bino( grng, 0, 0 );
#else
  librandom::BinomialRandomDev bino( grng, 0, 0 );
#endif

  for ( int k = 0; k < M; k++ )
  {
    if ( number_of_targets_on_vp[ k ] > 0 )
    {
      double num_local_targets =
        static_cast< double >( number_of_targets_on_vp[ k ] );
      double p_local = num_local_targets / ( size_targets - sum_dist );
      bino.set_p( p_local );
      bino.set_n( N_ - sum_partitions );
      num_conns_on_vp[ k ] = bino.ldev();
    }

    sum_dist += static_cast< double >( number_of_targets_on_vp[ k ] );
    sum_partitions += static_cast< unsigned int >( num_conns_on_vp[ k ] );
  }

// end code adapted from gsl 1.8

#pragma omp parallel
  {
    // get thread id
    const int tid = kernel().vp_manager.get_thread_id();

    try
    {
      // allocate pointer to thread specific random generator
      const int vp_id = kernel().vp_manager.thread_to_vp( tid );

      if ( kernel().vp_manager.is_local_vp( vp_id ) )
      {
        librandom::RngPtr rng = kernel().rng_manager.get_rng( tid );

        // gather local target gids
        std::vector< index > thread_local_targets;
        thread_local_targets.reserve( number_of_targets_on_vp[ vp_id ] );
        for ( std::vector< index >::const_iterator it = local_targets.begin();
              it != local_targets.end();
              ++it )
        {
          if ( kernel().vp_manager.suggest_vp( *it ) == vp_id )
            thread_local_targets.push_back( *it );
        }
        assert(
          thread_local_targets.size() == number_of_targets_on_vp[ vp_id ] );

        while ( num_conns_on_vp[ vp_id ] > 0 )
        {

          // draw random numbers for source node from all source neurons
          const long s_index = rng->ulrand( size_sources );
          // draw random numbers for target node from
          // targets_on_vp on this virtual process
          const long t_index = rng->ulrand( thread_local_targets.size() );
          // map random number of source node to gid corresponding to
          // the source_adr vector
          const long sgid = ( *sources_ )[ s_index ];
          // map random number of target node to gid using the
          // targets_on_vp vector
          const long tgid = thread_local_targets[ t_index ];

          Node* const target = kernel().node_manager.get_node( tgid, tid );
          const thread target_thread = target->get_thread();

          if ( autapses_ or sgid != tgid )
          {
            single_connect_( sgid, *target, target_thread, rng );
            num_conns_on_vp[ vp_id ]--;
          }
        }
      }
    }
    catch ( std::exception& err )
    {
      // We must create a new exception here, err's lifetime ends at
      // the end of the catch block.
      exceptions_raised_.at( tid ) =
        lockPTR< WrappedThreadException >( new WrappedThreadException( err ) );
    }
  }
}


nest::BernoulliBuilder::BernoulliBuilder( const GIDCollection& sources,
  const GIDCollection& targets,
  const DictionaryDatum& conn_spec,
  const DictionaryDatum& syn_spec )
  : ConnBuilder( sources, targets, conn_spec, syn_spec )
  , p_( ( *conn_spec )[ Name( "p" ) ] )
{
}


void
nest::BernoulliBuilder::connect_()
{
#pragma omp parallel
  {
    // get thread id
    const int tid = kernel().vp_manager.get_thread_id();

    try
    {
      // allocate pointer to thread specific random generator
      librandom::RngPtr rng = kernel().rng_manager.get_rng( tid );

      if ( loop_over_targets_() )
      {
        for ( GIDCollection::const_iterator tgid = targets_->begin();
              tgid != targets_->end();
              ++tgid )
        {
          // check whether the target is on this mpi machine
          if ( not kernel().node_manager.is_local_gid( *tgid ) )
            continue;

          Node* const target = kernel().node_manager.get_node( *tgid, tid );

          inner_connect_( tid, rng, target, *tgid );
        }
      }

      else
      {
        for ( SparseNodeArray::const_iterator it =
                kernel().node_manager.local_nodes_begin();
              it != kernel().node_manager.local_nodes_end();
              ++it )
        {
          Node* const target = ( *it ).get_node();
          const index tgid = ( *it ).get_gid();

          // Is the local node in the targets list?
          if ( targets_->find( tgid ) < 0 )
            continue;

          inner_connect_( tid, rng, target, tgid );
        }
      }
    }
    catch ( std::exception& err )
    {
      // We must create a new exception here, err's lifetime ends at
      // the end of the catch block.
      exceptions_raised_.at( tid ) =
        lockPTR< WrappedThreadException >( new WrappedThreadException( err ) );
    }
  }
}

void
nest::BernoulliBuilder::inner_connect_( const int tid,
  librandom::RngPtr& rng,
  Node* target,
  index tgid )
{
  const thread target_thread = target->get_thread();

  // check whether the target is on our thread
  if ( tid != target_thread )
    return;

  // It is not possible to create multapses with this type of BernoulliBuilder,
  // hence leave out corresponding checks.

  for ( GIDCollection::const_iterator sgid = sources_->begin();
        sgid != sources_->end();
        ++sgid )
  {
    if ( not autapses_ and *sgid == tgid )
      continue;

    if ( rng->drand() >= p_ )
      continue;

    single_connect_( *sgid, *target, target_thread, rng );
  }
}

/**
 * The SPBuilder is in charge of the creation of synapses during the simulation
 * under the control of the structural plasticity manager
 * @param net the network
 * @param sources the source nodes on which synapses can be created/deleted
 * @param targets the target nodes on which synapses can be created/deleted
 * @param conn_spec connectivity specs
 * @param syn_spec synapse specs
 */
nest::SPBuilder::SPBuilder( const GIDCollection& sources,
  const GIDCollection& targets,
  const DictionaryDatum& conn_spec,
  const DictionaryDatum& syn_spec )
  : ConnBuilder( sources, targets, conn_spec, syn_spec )
{
  // Check that both pre and post synaptic element are provided
  if ( pre_synaptic_element_name == "" || post_synaptic_element_name == "" )
  {
    throw BadProperty(
      "pre_synaptic_element and/or post_synaptic_elements is missing" );
  }
}

void
nest::SPBuilder::update_delay( delay& d ) const
{
  if ( get_default_delay() )
  {
    DictionaryDatum syn_defaults =
      kernel().model_manager.get_connector_defaults( get_synapse_model() );
    d = Time( Time::ms( getValue< double >( syn_defaults, "delay" ) ) )
          .get_steps();
  }
}

void
nest::SPBuilder::sp_connect( GIDCollection sources, GIDCollection targets )
{
  connect_( sources, targets );

  // check if any exceptions have been raised
  for ( size_t thr = 0; thr < kernel().vp_manager.get_num_threads(); ++thr )
    if ( exceptions_raised_.at( thr ).valid() )
      throw WrappedThreadException( *( exceptions_raised_.at( thr ) ) );
}

void
nest::SPBuilder::connect_()
{
  throw NotImplemented(
    "Connection without structural plasticity is not possible for this "
    "connection builder" );
}

/**
 * In charge of dynamically creating the new synapses
 * @param sources nodes from which synapses can be created
 * @param targets target nodes for the newly created synapses
 */
void
nest::SPBuilder::connect_( GIDCollection sources, GIDCollection targets )
{
  // Code copied and adapted from OneToOneBuilder::connect_()
  // make sure that target and source population have the same size
  if ( sources.size() != targets.size() )
  {
    LOG( M_ERROR,
      "Connect",
      "Source and Target population must be of the same size." );
    throw DimensionMismatch();
  }

#pragma omp parallel
  {
    // get thread id
    const int tid = kernel().vp_manager.get_thread_id();

    try
    {
      // allocate pointer to thread specific random generator
      librandom::RngPtr rng = kernel().rng_manager.get_rng( tid );

      for ( GIDCollection::const_iterator tgid = targets.begin(),
                                          sgid = sources.begin();
            tgid != targets.end();
            ++tgid, ++sgid )
      {
        assert( sgid != sources.end() );

        if ( *sgid == *tgid and not autapses_ )
          continue;

        if ( !change_connected_synaptic_elements( *sgid, *tgid, tid, 1 ) )
        {
          skip_conn_parameter_( tid );
          continue;
        }
        Node* const target = kernel().node_manager.get_node( *tgid, tid );
        const thread target_thread = target->get_thread();

        single_connect_( *sgid, *target, target_thread, rng );
      }
    }
    catch ( std::exception& err )
    {
      // We must create a new exception here, err's lifetime ends at
      // the end of the catch block.
      exceptions_raised_.at( tid ) =
        lockPTR< WrappedThreadException >( new WrappedThreadException( err ) );
    }
  }
}<|MERGE_RESOLUTION|>--- conflicted
+++ resolved
@@ -1180,34 +1180,17 @@
 
       if ( loop_over_targets_() )
       {
-<<<<<<< HEAD
         for ( GIDCollection::const_iterator tgid = targets_->begin();
               tgid != targets_->end();
               ++tgid )
         {
           // check whether the target is on this mpi machine
           if ( not kernel().node_manager.is_local_gid( *tgid ) )
+          {
+            // skip array parameters handled in other virtual processes
+            skip_conn_parameter_( tid, indegree_ );
             continue;
-=======
-        // check whether the target is on this mpi machine
-        if ( not kernel().node_manager.is_local_gid( *tgid ) )
-        {
-          // skip array parameters handled in other virtual processes
-          skip_conn_parameter_( tid, indegree_ );
-          continue;
-        }
-
-        Node* const target = kernel().node_manager.get_node( *tgid, tid );
-        const thread target_thread = target->get_thread();
-
-        // check whether the target is on our thread
-        if ( tid != target_thread )
-        {
-          // skip array parameters handled in other virtual processes
-          skip_conn_parameter_( tid, indegree_ );
-          continue;
-        }
->>>>>>> 249fc8de
+          }
 
           Node* target = kernel().node_manager.get_node( *tgid, tid );
 
@@ -1252,7 +1235,11 @@
 
   // check whether the target is on our thread
   if ( tid != target_thread )
+  {
+    // skip array parameters handled in other virtual processes
+    skip_conn_parameter_( tid, indegree_ );
     return;
+  }
 
   std::set< long > ch_ids;
   long n_rnd = sources_->size();
