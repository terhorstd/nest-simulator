/*
 *  nest_names.h
 *
 *  This file is part of NEST.
 *
 *  Copyright (C) 2004 The NEST Initiative
 *
 *  NEST is free software: you can redistribute it and/or modify
 *  it under the terms of the GNU General Public License as published by
 *  the Free Software Foundation, either version 2 of the License, or
 *  (at your option) any later version.
 *
 *  NEST is distributed in the hope that it will be useful,
 *  but WITHOUT ANY WARRANTY; without even the implied warranty of
 *  MERCHANTABILITY or FITNESS FOR A PARTICULAR PURPOSE.  See the
 *  GNU General Public License for more details.
 *
 *  You should have received a copy of the GNU General Public License
 *  along with NEST.  If not, see <http://www.gnu.org/licenses/>.
 *
 */

#ifndef NEST_NAMES_H
#define NEST_NAMES_H

// Generated includes:
#include "config.h"

// Includes from sli:
#include "name.h"

namespace nest
{

/**
 * This namespace contains global Name objects.
 *
 * These can be used in Node::get_status and Node::set_status to make data exchange more
 * efficient and consistent. Creating a Name from a std::string is in
 * O(log n), for n the number of Names already created. Using
 * predefined names makes data exchange much more efficient as it
 * uses integer comparisons instead of string comparisons internally.
 *
 * The Name declarations below and the definitions in nest_names.cpp
 * are sorted alphabetically with lower case letters preceding upper
 * case letters. The ordering of the names has to be the same in both
 * this file and the .cpp file.
 *
 * See testsuite/unittests/test_unused_names.py for a test that checks
 * if a) Name declarations and definitions are consistent
 *    b) all Name objects defined are also actually used.
 */
namespace names
{
extern const Name A_LTD;
extern const Name A_LTD_const;
extern const Name A_LTP;
extern const Name A_minus;
extern const Name A_plus;
extern const Name Act_m;
extern const Name Act_n;
extern const Name AMPA;
extern const Name Aminus;
extern const Name Aminus_triplet;
extern const Name Aplus;
extern const Name Aplus_triplet;
extern const Name ASCurrents;
extern const Name ASCurrents_sum;
extern const Name a;
extern const Name a_acausal;
extern const Name a_causal;
extern const Name a_thresh_th;
extern const Name a_thresh_tl;
extern const Name acceptable_latency;
extern const Name activity;
extern const Name adam;
extern const Name adam_beta1;
extern const Name adam_beta2;
extern const Name adam_epsilon;
extern const Name adam_m;
extern const Name adam_v;
extern const Name adaptation;
extern const Name adapt_beta;
extern const Name adapt_tau;
extern const Name adapting_threshold;
extern const Name adaptive_target_buffers;
extern const Name add_compartments;
extern const Name add_receptors;
extern const Name after_spike_currents;
extern const Name ahp_bug;
extern const Name allow_autapses;
extern const Name allow_multapses;
extern const Name allow_offgrid_times;
extern const Name allow_oversized_mask;
extern const Name alpha;
extern const Name alpha_1;
extern const Name alpha_2;
extern const Name amp_slow;
extern const Name amplitude;
extern const Name amplitude_times;
extern const Name amplitude_values;
extern const Name anchor;
extern const Name archiver_length;
extern const Name asc_amps;
extern const Name asc_decay;
extern const Name asc_init;
extern const Name asc_r;
extern const Name available;
extern const Name azimuth_angle;

extern const Name b;
extern const Name batch_size;
extern const Name beta;
extern const Name beta_Ca;
extern const Name biological_time;
extern const Name box;
extern const Name buffer_size;
extern const Name buffer_size_spike_data;
extern const Name buffer_size_target_data;

extern const Name C_m;
extern const Name Ca;
extern const Name Ca_tot;
extern const Name c;
extern const Name c_1;
extern const Name c_2;
extern const Name c_3;
extern const Name c_reg;
extern const Name capacity;
extern const Name center;
extern const Name circular;
extern const Name clear;
extern const Name comp_idx;
extern const Name comparator;
extern const Name compartments;
extern const Name configbit_0;
extern const Name configbit_1;
extern const Name connection_count;
extern const Name connection_rules;
extern const Name connection_type;
extern const Name consistent_integration;
extern const Name continuous;
extern const Name count_covariance;
extern const Name count_histogram;
extern const Name covariance;

extern const Name Delta_T;
extern const Name Delta_V;
extern const Name d;
extern const Name data;
extern const Name data_path;
extern const Name data_prefix;
extern const Name dead_time;
extern const Name dead_time_random;
extern const Name dead_time_shape;
extern const Name delay;
extern const Name delay_u_bars;
extern const Name deliver_interval;
extern const Name delta;
extern const Name delta_IP3;
extern const Name delta_P;
extern const Name delta_tau;
extern const Name dendritic_curr;
extern const Name dendritic_exc;
extern const Name dendritic_inh;
extern const Name dg;
extern const Name dg_ex;
extern const Name dg_in;
extern const Name dI_syn_ex;
extern const Name dI_syn_in;
extern const Name dict_miss_is_error;
extern const Name diffusion_factor;
extern const Name dimension;
extern const Name distal_curr;
extern const Name distal_exc;
extern const Name distal_inh;
extern const Name drift_factor;
extern const Name driver_readout_time;
extern const Name dt;
extern const Name dU;

extern const Name E_ahp;
extern const Name E_ex;
extern const Name E_in;
extern const Name E_K;
extern const Name E_L;
extern const Name E_Na;
extern const Name E_rev;
extern const Name E_rev_AMPA;
extern const Name E_rev_GABA_A;
extern const Name E_rev_GABA_B;
extern const Name E_rev_h;
extern const Name E_rev_KNa;
extern const Name E_rev_NaP;
extern const Name E_rev_NMDA;
extern const Name E_rev_T;
extern const Name E_rr;
extern const Name E_sfa;
<<<<<<< HEAD
extern const Name eprop_regression;
extern const Name eprop_update_interval;
extern const Name eprop_reset_neurons_on_update;
extern const Name error_signal;
=======
extern const Name e_L;
>>>>>>> fded9e29
extern const Name edge_wrap;
extern const Name element_type;
extern const Name elements;
extern const Name elementsize;
extern const Name ellipsoidal;
extern const Name elliptical;
extern const Name eps;
extern const Name equilibrate;
extern const Name eta;
extern const Name events;
extern const Name extent;

extern const Name f_target;
extern const Name file_extension;
extern const Name filename;
extern const Name filenames;
extern const Name frequency;
extern const Name frozen;

extern const Name GABA_A;
extern const Name GABA_B;
extern const Name g;
extern const Name g_AMPA;
extern const Name g_ahp;
extern const Name g_C;
extern const Name g_ex;
extern const Name g_GABA_A;
extern const Name g_GABA_B;
extern const Name g_in;
extern const Name g_K;
extern const Name g_KL;
extern const Name g_Kv1;
extern const Name g_Kv3;
extern const Name g_L;
extern const Name g_m;
extern const Name g_Na;
extern const Name g_NaL;
extern const Name g_NMDA;
extern const Name g_pd;
extern const Name g_peak_AMPA;
extern const Name g_peak_GABA_A;
extern const Name g_peak_GABA_B;
extern const Name g_peak_h;
extern const Name g_peak_KNa;
extern const Name g_peak_NaP;
extern const Name g_peak_NMDA;
extern const Name g_peak_T;
extern const Name g_ps;
extern const Name g_rr;
extern const Name g_sfa;
extern const Name g_sp;
extern const Name gamma;
extern const Name gamma_shape;
extern const Name gaussian;
extern const Name global_id;
extern const Name grid;
extern const Name grid3d;
extern const Name growth_curve;
extern const Name growth_curves;
extern const Name growth_factor_buffer_spike_data;
extern const Name growth_factor_buffer_target_data;
extern const Name growth_rate;
extern const Name gsl_error_tol;

extern const Name h;
extern const Name h_IP3R;
extern const Name has_connections;
extern const Name has_delay;
extern const Name histogram;
extern const Name histogram_correction;

extern const Name I;
extern const Name I_ahp;
extern const Name I_e;
extern const Name I_h;
extern const Name I_KNa;
extern const Name I_NaP;
extern const Name I_SIC;
extern const Name I_sp;
extern const Name I_stc;
extern const Name I_syn;
extern const Name I_syn_ex;
extern const Name I_syn_in;
extern const Name I_T;
extern const Name Inact_h;
extern const Name Inact_p;
extern const Name IP3;
extern const Name IP3_0;
extern const Name indegree;
extern const Name index_map;
extern const Name individual_spike_trains;
extern const Name init_flag;
extern const Name inner_radius;
extern const Name instant_unblock_NMDA;
extern const Name instantiations;
extern const Name interval;
extern const Name is_refractory;

extern const Name Kd_act;
extern const Name Kd_IP3_1;
extern const Name Kd_IP3_2;
extern const Name Kd_inh;
extern const Name Km_SERCA;
extern const Name Kplus;
extern const Name Kplus_triplet;
extern const Name k_IP3R;
extern const Name keep_source_table;
extern const Name kernel;

extern const Name label;
extern const Name lambda;
extern const Name lambda_0;
extern const Name learning_signal;
extern const Name len_kernel;
extern const Name linear;
extern const Name linear_summation;
extern const Name local;
extern const Name local_num_threads;
extern const Name local_spike_counter;
extern const Name lookuptable_0;
extern const Name lookuptable_1;
extern const Name lookuptable_2;
extern const Name lower_left;

extern const Name major_axis;
extern const Name make_symmetric;
extern const Name mask;
extern const Name max;
extern const Name max_buffer_size_target_data;
extern const Name max_delay;
extern const Name max_num_syn_models;
extern const Name max_update_time;
extern const Name mean;
extern const Name memory;
extern const Name message_times;
extern const Name messages;
extern const Name min;
extern const Name min_delay;
extern const Name min_update_time;
extern const Name minor_axis;
extern const Name model;
extern const Name model_id;
extern const Name mpi_address;
extern const Name ms_per_tic;
extern const Name mu;
extern const Name mu_minus;
extern const Name mu_plus;
extern const Name mult_coupling;
extern const Name music_channel;

extern const Name N;
extern const Name N_channels;
extern const Name N_NaP;
extern const Name N_T;
extern const Name NMDA;
extern const Name n;
extern const Name n_events;
extern const Name n_messages;
extern const Name n_proc;
extern const Name n_receptors;
extern const Name n_synapses;
extern const Name network_size;
extern const Name neuron;
extern const Name next_readout_time;
extern const Name no_synapses;
extern const Name node_models;
extern const Name node_uses_wfr;
extern const Name noise;
extern const Name noisy_rate;
extern const Name num_connections;
extern const Name num_processes;
extern const Name number_of_connections;

extern const Name off_grid_spiking;
extern const Name offset;
extern const Name offsets;
extern const Name omega;
extern const Name order;
extern const Name origin;
extern const Name other;
extern const Name outdegree;
extern const Name outer_radius;
extern const Name overwrite_files;

extern const Name P;
extern const Name p;
extern const Name p_copy;
extern const Name p_transmit;
extern const Name pairwise_bernoulli_on_source;
extern const Name pairwise_bernoulli_on_target;
extern const Name params;
extern const Name parent_idx;
extern const Name phase;
extern const Name phi_max;
extern const Name polar_angle;
extern const Name polar_axis;
extern const Name port;
extern const Name port_name;
extern const Name port_width;
extern const Name ports;
extern const Name positions;
extern const Name post_synaptic_element;
extern const Name post_trace;
extern const Name pre_synaptic_element;
extern const Name precise_times;
extern const Name precision;
extern const Name prepared;
extern const Name print_time;
extern const Name propagator_idx;
extern const Name proximal_curr;
extern const Name proximal_exc;
extern const Name proximal_inh;
extern const Name psi;
extern const Name published;
extern const Name pulse_times;

extern const Name q_rr;
extern const Name q_sfa;
extern const Name q_stc;

extern const Name radius;
extern const Name rate;
extern const Name rate_IP3R;
extern const Name rate_L;
extern const Name rate_SERCA;
extern const Name rate_slope;
extern const Name rate_times;
extern const Name rate_values;
extern const Name ratio_ER_cyt;
extern const Name readout_cycle_duration;
extern const Name readout_signal;
extern const Name recall_duration;
extern const Name receptor_idx;
extern const Name receptor_type;
extern const Name receptor_types;
extern const Name receptors;
extern const Name record_from;
extern const Name record_to;
extern const Name recordables;
extern const Name recorder;
extern const Name recording_backends;
extern const Name rectangular;
extern const Name rectify_output;
extern const Name rectify_rate;
extern const Name recv_buffer_size_secondary_events;
extern const Name refractory_input;
extern const Name registered;
extern const Name relative_amplitude;
extern const Name requires_symmetric;
extern const Name reset_pattern;
extern const Name resolution;
extern const Name rho;
extern const Name rng_seed;
extern const Name rng_type;
extern const Name rng_types;
extern const Name rport;
extern const Name rule;

extern const Name S;
extern const Name S_act_NMDA;
extern const Name SIC_scale;
extern const Name SIC_th;
extern const Name sdev;
extern const Name send_buffer_size_secondary_events;
extern const Name senders;
extern const Name shape;
extern const Name shift_now_spikes;
extern const Name shrink_factor_buffer_spike_data;
extern const Name sigma;
extern const Name sigmoid;
extern const Name sion_chunksize;
extern const Name sion_collective;
extern const Name sion_n_files;
extern const Name size_of;
extern const Name soma_curr;
extern const Name soma_exc;
extern const Name soma_inh;
extern const Name source;
extern const Name spherical;
extern const Name spike_buffer_grow_extra;
extern const Name spike_buffer_resize_log;
extern const Name spike_buffer_shrink_limit;
extern const Name spike_buffer_shrink_spare;
extern const Name spike_dependent_threshold;
extern const Name spike_multiplicities;
extern const Name spike_times;
extern const Name spike_weights;
extern const Name start;
extern const Name start_learning;
extern const Name state;
extern const Name std;
extern const Name std_mod;
extern const Name stimulation_backends;
extern const Name stimulator;
extern const Name stimulus_source;
extern const Name stop;
extern const Name structural_plasticity_synapses;
extern const Name structural_plasticity_update_interval;
extern const Name synapse_id;
extern const Name synapse_label;
extern const Name synapse_model;
extern const Name synapse_modelid;
extern const Name synapse_models;
extern const Name synapse_parameters;
extern const Name synapses_per_driver;
extern const Name synaptic_elements;
extern const Name synaptic_elements_param;
extern const Name synaptic_endpoint;

extern const Name T_max;
extern const Name T_min;
extern const Name Tstart;
extern const Name Tstop;
extern const Name t_clamp;
extern const Name t_ref;
extern const Name t_ref_abs;
extern const Name t_ref_remaining;
extern const Name t_ref_tot;
extern const Name t_spike;
extern const Name target;
extern const Name target_signal;
extern const Name target_thread;
extern const Name targets;
extern const Name tau;
extern const Name tau_1;
extern const Name tau_2;
extern const Name tau_ahp;
extern const Name tau_Ca;
extern const Name tau_c;
extern const Name tau_D_KNa;
extern const Name tau_Delta;
extern const Name tau_decay;
extern const Name tau_decay_AMPA;
extern const Name tau_decay_ex;
extern const Name tau_decay_GABA_A;
extern const Name tau_decay_GABA_B;
extern const Name tau_decay_in;
extern const Name tau_decay_NMDA;
extern const Name tau_epsp;
extern const Name tau_fac;
extern const Name tau_IP3;
extern const Name tau_Mg_fast_NMDA;
extern const Name tau_Mg_slow_NMDA;
extern const Name tau_m;
extern const Name tau_max;
extern const Name tau_minus;
extern const Name tau_minus_stdp;
extern const Name tau_minus_triplet;
extern const Name tau_m_readout;
extern const Name tau_n;
extern const Name tau_P;
extern const Name tau_plus;
extern const Name tau_plus_triplet;
extern const Name tau_psc;
extern const Name tau_rec;
extern const Name tau_reset;
extern const Name tau_rise;
extern const Name tau_rise_AMPA;
extern const Name tau_rise_ex;
extern const Name tau_rise_GABA_A;
extern const Name tau_rise_GABA_B;
extern const Name tau_rise_in;
extern const Name tau_rise_NMDA;
extern const Name tau_rr;
extern const Name tau_sfa;
extern const Name tau_spike;
extern const Name tau_stc;
extern const Name tau_syn;
extern const Name tau_syn_ex;
extern const Name tau_syn_fast;
extern const Name tau_syn_in;
extern const Name tau_syn_slow;
extern const Name tau_theta;
extern const Name tau_u_bar_bar;
extern const Name tau_u_bar_minus;
extern const Name tau_u_bar_plus;
extern const Name tau_V_th;
extern const Name tau_v;
extern const Name tau_vacant;
extern const Name tau_w;
extern const Name tau_x;
extern const Name tau_z;
extern const Name th_spike_add;
extern const Name th_spike_decay;
extern const Name th_voltage_decay;
extern const Name th_voltage_index;
extern const Name theta;
extern const Name theta_eq;
extern const Name theta_ex;
extern const Name theta_in;
extern const Name theta_minus;
extern const Name theta_plus;
extern const Name thread;
extern const Name thread_local_id;
extern const Name threshold;
extern const Name threshold_spike;
extern const Name threshold_voltage;
extern const Name tics_per_ms;
extern const Name tics_per_step;
extern const Name time_collocate_spike_data;
extern const Name time_communicate_prepare;
extern const Name time_communicate_spike_data;
extern const Name time_communicate_target_data;
extern const Name time_construction_connect;
extern const Name time_construction_create;
extern const Name time_deliver_spike_data;
extern const Name time_gather_spike_data;
extern const Name time_gather_target_data;
extern const Name time_in_steps;
extern const Name time_simulate;
extern const Name time_update;
extern const Name times;
extern const Name to_do;
extern const Name total_num_virtual_procs;
extern const Name type_id;

extern const Name U;
extern const Name U_m;
extern const Name u;
extern const Name u_bar_bar;
extern const Name u_bar_minus;
extern const Name u_bar_plus;
extern const Name u_ref_squared;
extern const Name update_time_limit;
extern const Name upper_right;
extern const Name use_compressed_spikes;
extern const Name use_wfr;

extern const Name V_act_NMDA;
extern const Name V_clamp;
extern const Name V_epsp;
extern const Name V_m;
extern const Name V_m_pseudo_deriv;
extern const Name V_min;
extern const Name V_noise;
extern const Name V_peak;
extern const Name V_reset;
extern const Name V_T;
extern const Name V_T_star;
extern const Name V_th;
extern const Name V_th_alpha_1;
extern const Name V_th_alpha_2;
extern const Name V_th_max;
extern const Name V_th_rest;
extern const Name V_th_v;
extern const Name voltage_clamp;
extern const Name voltage_reset_add;
extern const Name voltage_reset_fraction;
extern const Name volume_transmitter;
extern const Name vp;

extern const Name Wmax;
extern const Name Wmin;
extern const Name w;
extern const Name weight;
extern const Name weight_per_lut_entry;
extern const Name weight_recorder;
extern const Name weights;
extern const Name wfr_comm_interval;
extern const Name wfr_interpolation_order;
extern const Name wfr_max_iterations;
extern const Name wfr_tol;
extern const Name with_reset;

extern const Name x;
extern const Name x_bar;

extern const Name y;
extern const Name y_0;
extern const Name y_1;

extern const Name z;
extern const Name z_connected;
} // namespace names

} // namespace nest

#endif /* #ifndef NEST_NAMES_H */<|MERGE_RESOLUTION|>--- conflicted
+++ resolved
@@ -196,22 +196,19 @@
 extern const Name E_rev_T;
 extern const Name E_rr;
 extern const Name E_sfa;
-<<<<<<< HEAD
-extern const Name eprop_regression;
-extern const Name eprop_update_interval;
-extern const Name eprop_reset_neurons_on_update;
-extern const Name error_signal;
-=======
 extern const Name e_L;
->>>>>>> fded9e29
 extern const Name edge_wrap;
 extern const Name element_type;
 extern const Name elements;
 extern const Name elementsize;
 extern const Name ellipsoidal;
 extern const Name elliptical;
+extern const Name eprop_regression;
+extern const Name eprop_update_interval;
+extern const Name eprop_reset_neurons_on_update;
 extern const Name eps;
 extern const Name equilibrate;
+extern const Name error_signal;
 extern const Name eta;
 extern const Name events;
 extern const Name extent;
