/*
 *  recording_device.cpp
 *
 *  This file is part of NEST.
 *
 *  Copyright (C) 2004 The NEST Initiative
 *
 *  NEST is free software: you can redistribute it and/or modify
 *  it under the terms of the GNU General Public License as published by
 *  the Free Software Foundation, either version 2 of the License, or
 *  (at your option) any later version.
 *
 *  NEST is distributed in the hope that it will be useful,
 *  but WITHOUT ANY WARRANTY; without even the implied warranty of
 *  MERCHANTABILITY or FITNESS FOR A PARTICULAR PURPOSE.  See the
 *  GNU General Public License for more details.
 *
 *  You should have received a copy of the GNU General Public License
 *  along with NEST.  If not, see <http://www.gnu.org/licenses/>.
 *
 */

#include "recording_device.h"

// C++ includes:
#include <iomanip>
#include <iostream> // using cerr for error message.

// Generated includes:
#include "config.h"

// Includes from libnestutil:
#include "compose.hpp"
#include "logging.h"

// Includes from nestkernel:
#include "exceptions.h"
#include "kernel_manager.h"
#include "vp_manager_impl.h"

// Includes from sli:
#include "arraydatum.h"
#include "dictutils.h"
#include "fdstream.h"
#include "iostreamdatum.h"
#include "sliexceptions.h"

/* ----------------------------------------------------------------
 * Default constructors defining default parameters and state
 * ---------------------------------------------------------------- */

nest::RecordingDevice::Parameters_::Parameters_( const std::string& file_ext,
  bool withtime,
  bool withgid,
  bool withweight,
  bool withtargetgid,
  bool withport,
  bool withrport )
  : to_file_( false )
  , to_screen_( false )
  , to_memory_( true )
  , to_accumulator_( false )
  , time_in_steps_( false )
  , precise_times_( false )
  , withgid_( withgid )
  , withtime_( withtime )
  , withweight_( withweight )
  , withtargetgid_( withtargetgid )
  , withport_( withport )
  , withrport_( withrport )
  , precision_( 3 )
  , scientific_( false )
  , user_set_precise_times_( false )
  , user_set_precision_( false )
  , binary_( false )
  , fbuffer_size_( BUFSIZ ) // default buffer size as defined in <cstdio>
  , label_()
  , file_ext_( file_ext )
  , filename_()
  , close_after_simulate_( false )
  , flush_after_simulate_( true )
  , flush_records_( false )
  , close_on_reset_( true )
{
}

nest::RecordingDevice::State_::State_()
  : events_( 0 )
  , event_senders_()
  , event_targets_()
  , event_ports_()
  , event_rports_()
  , event_times_ms_()
  , event_times_steps_()
  , event_times_offsets_()
{
}

/* ----------------------------------------------------------------
 * Parameter extraction and manipulation functions
 * ---------------------------------------------------------------- */

void
nest::RecordingDevice::Parameters_::get( const RecordingDevice& rd,
  DictionaryDatum& d ) const
{
  ( *d )[ names::label ] = label_;

  ( *d )[ names::withtime ] = withtime_;
  ( *d )[ names::withgid ] = withgid_;
  ( *d )[ names::withweight ] = withweight_;
  ( *d )[ names::withtargetgid ] = withtargetgid_;
  ( *d )[ names::withport ] = withport_;
  ( *d )[ names::withrport ] = withrport_;

  ( *d )[ names::time_in_steps ] = time_in_steps_;
  if ( rd.mode_ == RecordingDevice::SPIKE_DETECTOR )
  {
    ( *d )[ names::precise_times ] = precise_times_;
  }
  if ( rd.mode_ == RecordingDevice::WEIGHT_RECORDER )
  {
    ( *d )[ names::precise_times ] = precise_times_;
  }
  // We must maintain /to_file, /to_screen, and /to_memory, because
  // the new /record_to feature is not working in Pynest.
  ( *d )[ names::to_screen ] = to_screen_;
  ( *d )[ names::to_memory ] = to_memory_;
  ( *d )[ names::to_file ] = to_file_;
  if ( rd.mode_ == RecordingDevice::MULTIMETER )
  {
    ( *d )[ names::to_accumulator ] = to_accumulator_;
  }
  ArrayDatum ad;
  if ( to_file_ )
  {
    ad.push_back( LiteralDatum( names::file ) );
  }
  if ( to_memory_ )
  {
    ad.push_back( LiteralDatum( names::memory ) );
  }
  if ( to_screen_ )
  {
    ad.push_back( LiteralDatum( names::screen ) );
  }
  if ( rd.mode_ == RecordingDevice::MULTIMETER )
  {
    if ( to_accumulator_ )
    {
      ad.push_back( LiteralDatum( names::accumulator ) );
    }
  }
  ( *d )[ names::record_to ] = ad;

  ( *d )[ names::file_extension ] = file_ext_;
  ( *d )[ names::precision ] = precision_;
  ( *d )[ names::scientific ] = scientific_;

  ( *d )[ names::binary ] = binary_;
  ( *d )[ names::fbuffer_size ] = fbuffer_size_;

  ( *d )[ names::close_after_simulate ] = close_after_simulate_;
  ( *d )[ names::flush_after_simulate ] = flush_after_simulate_;
  ( *d )[ names::flush_records ] = flush_records_;
  ( *d )[ names::close_on_reset ] = close_on_reset_;

  if ( to_file_ && not filename_.empty() )
  {
    initialize_property_array( d, names::filenames );
    append_property( d, names::filenames, filename_ );
  }
}

void
nest::RecordingDevice::Parameters_::set( const RecordingDevice& rd,
  const Buffers_&,
  const DictionaryDatum& d )
{
  updateValue< std::string >( d, names::label, label_ );
  updateValue< bool >( d, names::withgid, withgid_ );
  updateValue< bool >( d, names::withtime, withtime_ );
  updateValue< bool >( d, names::withweight, withweight_ );
  updateValue< bool >( d, names::withtargetgid, withtargetgid_ );
  updateValue< bool >( d, names::withport, withport_ );
  updateValue< bool >( d, names::withrport, withrport_ );
  updateValue< bool >( d, names::time_in_steps, time_in_steps_ );
  if ( rd.mode_ == RecordingDevice::SPIKE_DETECTOR
    or rd.mode_ == RecordingDevice::WEIGHT_RECORDER )
  {
    if ( d->known( names::precise_times ) )
    {
      user_set_precise_times_ = true;
      updateValue< bool >( d, names::precise_times, precise_times_ );
    }
  }
  updateValue< std::string >( d, names::file_extension, file_ext_ );
  if ( d->known( names::precision ) )
  {
    user_set_precision_ = true;
    updateValue< long >( d, names::precision, precision_ );
  }
  updateValue< bool >( d, names::scientific, scientific_ );

  updateValue< bool >( d, names::binary, binary_ );

  long fbuffer_size;
  if ( updateValue< long >( d, names::fbuffer_size, fbuffer_size ) )
  {
    if ( fbuffer_size < 0 )
    {
      throw BadProperty( "/fbuffer_size must be <= 0" );
    }
    else
    {
      fbuffer_size_old_ = fbuffer_size_;
      fbuffer_size_ = fbuffer_size;
    }
  }

  updateValue< bool >( d, names::close_after_simulate, close_after_simulate_ );
  updateValue< bool >( d, names::flush_after_simulate, flush_after_simulate_ );
  updateValue< bool >( d, names::flush_records, flush_records_ );
  updateValue< bool >( d, names::close_on_reset, close_on_reset_ );

  // In Pynest we cannot use /record_to, because we have no way to pass
  // values as LiteralDatum. Thus, we must keep the boolean flags.
  // We must have || rec_change at the end, otherwise short-circuiting may
  // mean that some flags are not read.
  bool rec_change = false;
  rec_change =
    updateValue< bool >( d, names::to_screen, to_screen_ ) || rec_change;
  rec_change =
    updateValue< bool >( d, names::to_memory, to_memory_ ) || rec_change;
  rec_change = updateValue< bool >( d, names::to_file, to_file_ ) || rec_change;
  if ( rd.mode_ == RecordingDevice::MULTIMETER )
  {
    rec_change = updateValue< bool >(
                   d, names::to_accumulator, to_accumulator_ ) || rec_change;
  }

  const bool have_record_to = d->known( names::record_to );
  if ( have_record_to )
  {
    // clear all flags
    to_file_ = to_screen_ = to_memory_ = to_accumulator_ = false;

    // check for flags present in array, could be far more elegant ...
    ArrayDatum ad = getValue< ArrayDatum >( d, names::record_to );
    for ( Token* t = ad.begin(); t != ad.end(); ++t )
    {
      if ( *t == LiteralDatum( names::file )
        || *t == Token( names::file.toString() ) )
      {
        to_file_ = true;
      }
      else if ( *t == LiteralDatum( names::memory )
        || *t == Token( names::memory.toString() ) )
      {
        to_memory_ = true;
      }
      else if ( *t == LiteralDatum( names::screen )
        || *t == Token( names::screen.toString() ) )
      {
        to_screen_ = true;
      }
      else if ( rd.mode_ == RecordingDevice::MULTIMETER
        && ( *t == LiteralDatum( names::accumulator )
                  || *t == Token( names::accumulator.toString() ) ) )
      {
        to_accumulator_ = true;
      }
      else
      {
        if ( rd.mode_ == RecordingDevice::MULTIMETER )
        {
          throw BadProperty(
            "/to_record must be array, allowed entries: /file, /memory, "
            "/screen, /accumulator." );
        }
        else
        {
          throw BadProperty(
            "/to_record must be array, allowed entries: /file, /memory, "
            "/screen." );
        }
      }
    }
  }

  if ( ( rec_change || have_record_to ) && to_file_ && to_memory_ )
  {
    LOG( M_INFO,
      "RecordingDevice::set_status",
      "Data will be recorded to file and to memory." );
  }

  if ( to_accumulator_
    && ( to_file_ || to_screen_ || to_memory_ || withgid_ || withweight_ ) )
  {
    to_file_ = to_screen_ = to_memory_ = withgid_ = withweight_ = false;
    LOG( M_WARNING,
      "RecordingDevice::set_status()",
      "Accumulator mode selected. All incompatible properties "
      "(to_file, to_screen, to_memory, withgid, withweight) "
      "have been set to false." );
  }
}

void
nest::RecordingDevice::State_::get( DictionaryDatum& d,
  const Parameters_& p ) const
{
  // if we already have the n_events entry, we add to it, otherwise we create it
  if ( d->known( names::n_events ) )
  {
    ( *d )[ names::n_events ] =
      getValue< long >( d, names::n_events ) + events_;
  }
  else
  {
    ( *d )[ names::n_events ] = events_;
  }

  DictionaryDatum dict;

  // if we already have the events dict, we use it, otherwise we create it
  if ( not d->known( names::events ) )
<<<<<<< HEAD
=======
  {
>>>>>>> 3eac8e6f
    dict = DictionaryDatum( new Dictionary );
  }
  else
  {
    dict = getValue< DictionaryDatum >( d, names::events );
  }

  if ( p.withgid_ )
  {
    assert( not p.to_accumulator_ );
    initialize_property_intvector( dict, names::senders );
    append_property(
      dict, names::senders, std::vector< long >( event_senders_ ) );
  }

  if ( p.withweight_ )
  {
    assert( not p.to_accumulator_ );
    initialize_property_doublevector( dict, names::weights );
    append_property(
      dict, names::weights, std::vector< double >( event_weights_ ) );
  }

  if ( p.withtargetgid_ )
  {
    assert( not p.to_accumulator_ );
    initialize_property_intvector( dict, names::targets );
    append_property(
      dict, names::targets, std::vector< long >( event_targets_ ) );
  }

  if ( p.withport_ )
  {
    assert( not p.to_accumulator_ );
    initialize_property_intvector( dict, names::ports );
    append_property( dict, names::ports, std::vector< long >( event_ports_ ) );
  }

  if ( p.withrport_ )
  {
    assert( not p.to_accumulator_ );
    initialize_property_intvector( dict, names::rports );
    append_property(
      dict, names::rports, std::vector< long >( event_rports_ ) );
  }

  if ( p.withtime_ )
  {
    if ( p.time_in_steps_ )
    {
      initialize_property_intvector( dict, names::times );
      // When not accumulating, we just add time data. When accumulating, we
      // must add time data only from one thread and ensure that time data from
      // other threads is either empty of identical to what is present.
      if ( not p.to_accumulator_ )
      {
        append_property(
          dict, names::times, std::vector< long >( event_times_steps_ ) );
      }
      else
      {
        provide_property(
          dict, names::times, std::vector< long >( event_times_steps_ ) );
      }

      if ( p.precise_times_ )
      {
        initialize_property_doublevector( dict, names::offsets );
        if ( not p.to_accumulator_ )
        {
          append_property( dict,
            names::offsets,
            std::vector< double >( event_times_offsets_ ) );
        }
        else
        {
          provide_property( dict,
            names::offsets,
            std::vector< double >( event_times_offsets_ ) );
        }
      }
    }
    else
    {
      initialize_property_doublevector( dict, names::times );
      if ( not p.to_accumulator_ )
      {
        append_property(
          dict, names::times, std::vector< double >( event_times_ms_ ) );
      }
      else
      {
        provide_property(
          dict, names::times, std::vector< double >( event_times_ms_ ) );
      }
    }
  }

  ( *d )[ names::events ] = dict;
}

void
nest::RecordingDevice::State_::set( const DictionaryDatum& d )
{
  long ne = 0;
  if ( updateValue< long >( d, names::n_events, ne ) )
  {
    if ( ne == 0 )
    {
      events_ = 0;
    }
    else
    {
      throw BadProperty( "n_events can only be set to 0." );
    }
  }
}

/* ----------------------------------------------------------------
 * Default and copy constructor for device
 * ---------------------------------------------------------------- */

nest::RecordingDevice::RecordingDevice( const Node& n,
  Mode mode,
  const std::string& file_ext,
  bool withtime,
  bool withgid,
  bool withweight,
  bool withtargetgid,
  bool withport,
  bool withrport )
  : Device()
  , node_( n )
  , mode_( mode )
  , P_( file_ext,
      withtime,
      withgid,
      withweight,
      withtargetgid,
      withport,
      withrport )
  , S_()
{
}

nest::RecordingDevice::RecordingDevice( const Node& n,
  const RecordingDevice& d )
  : Device( d )
  , node_( n )
  , mode_( d.mode_ )
  , P_( d.P_ )
  , S_( d.S_ )
{
}


/* ----------------------------------------------------------------
 * Device initialization functions
 * ---------------------------------------------------------------- */

void
nest::RecordingDevice::init_parameters( const RecordingDevice& pr )
{
  Device::init_parameters( pr );

  P_ = pr.P_;
  S_ = pr.S_;
}

void
nest::RecordingDevice::init_state( const RecordingDevice& pr )
{
  Device::init_state( pr );
  S_ = pr.S_;
}

void
nest::RecordingDevice::init_buffers()
{
  Device::init_buffers();

  // we only close files here, opening is left to calibrate()
  if ( P_.close_on_reset_ && B_.fs_.is_open() )
  {
    B_.fs_.close();
    P_.filename_.clear(); // filename_ only visible while file open
  }
}

void
nest::RecordingDevice::calibrate()
{
  Device::calibrate();

  if ( P_.to_file_ )
  {
    // do we need to (re-)open the file
    bool newfile = false;

    if ( not B_.fs_.is_open() )
    {
      newfile = true; // no file from before
      P_.filename_ = build_filename_();
    }
    else
    {
      std::string newname = build_filename_();
      if ( newname != P_.filename_ )
      {
        std::string msg = String::compose(
          "Closing file '%1', opening file '%2'", P_.filename_, newname );
        LOG( M_INFO, "RecordingDevice::calibrate()", msg );

        B_.fs_.close(); // close old file
        P_.filename_ = newname;
        newfile = true;
      }
    }

    if ( newfile )
    {
      assert( not B_.fs_.is_open() );

      if ( kernel().io_manager.overwrite_files() )
      {
        if ( P_.binary_ )
        {
          B_.fs_.open( P_.filename_.c_str(), std::ios::out | std::ios::binary );
        }
        else
        {
          B_.fs_.open( P_.filename_.c_str() );
        }
      }
      else
      {
        // try opening for reading
        std::ifstream test( P_.filename_.c_str() );
        if ( test.good() )
        {
          std::string msg = String::compose(
            "The device file '%1' exists already and will not be overwritten. "
            "Please change data_path, data_prefix or label, or set "
            "/overwrite_files to true in the root node.",
            P_.filename_ );
          LOG( M_ERROR, "RecordingDevice::calibrate()", msg );
          throw IOError();
        }
        else
        {
          test.close();
        }

        // file does not exist, so we can open
        if ( P_.binary_ )
        {
          B_.fs_.open( P_.filename_.c_str(), std::ios::out | std::ios::binary );
        }
        else
        {
          B_.fs_.open( P_.filename_.c_str() );
        }
      }

      if ( P_.fbuffer_size_ != P_.fbuffer_size_old_ )
      {
        if ( P_.fbuffer_size_ == 0 )
        {
          B_.fs_.rdbuf()->pubsetbuf( 0, 0 );
        }
        else
        {
          std::vector< char >* buffer =
            new std::vector< char >( P_.fbuffer_size_ );
          B_.fs_.rdbuf()->pubsetbuf(
            reinterpret_cast< char* >( &buffer[ 0 ] ), P_.fbuffer_size_ );
        }

        P_.fbuffer_size_old_ = P_.fbuffer_size_;
      }
    }

    if ( not B_.fs_.good() )
    {
      std::string msg = String::compose(
        "I/O error while opening file '%1'. "
        "This may be caused by too many open files in networks "
        "with many recording devices and threads.",
        P_.filename_ );
      LOG( M_ERROR, "RecordingDevice::calibrate()", msg );

      if ( B_.fs_.is_open() )
      {
        B_.fs_.close();
      }
      P_.filename_.clear();
      throw IOError();
    }

    /* Set formatting
       Formatting is not applied to std::cout for screen output,
       since different devices may have different settings and
       this would lead to a mess.
     */
    if ( P_.scientific_ )
    {
      B_.fs_ << std::scientific;
    }
    else
    {
      B_.fs_ << std::fixed;
    }

    B_.fs_ << std::setprecision( P_.precision_ );

    if ( P_.fbuffer_size_ != P_.fbuffer_size_old_ )
    {
      std::string msg = String::compose(
        "Cannot set file buffer size, as the file is already "
        "openeded with a buffer size of %1. Please close the "
        "file first.",
        P_.fbuffer_size_old_ );
      LOG( M_ERROR, "RecordingDevice::calibrate()", msg );
      throw IOError();
    }
  }
}

void
nest::RecordingDevice::finalize()
{
  if ( B_.fs_.is_open() )
  {
    if ( P_.close_after_simulate_ )
    {
      B_.fs_.close();
      return;
    }

    if ( P_.flush_after_simulate_ )
    {
      B_.fs_.flush();
<<<<<<< HEAD

=======
    }
>>>>>>> 3eac8e6f
    if ( not B_.fs_.good() )
    {
      std::string msg =
        String::compose( "I/O error while opening file '%1'", P_.filename_ );
      LOG( M_ERROR, "RecordingDevice::finalize()", msg );

      throw IOError();
    }
  }
}

/* ----------------------------------------------------------------
 * Other functions
 * ---------------------------------------------------------------- */

void
nest::RecordingDevice::set_status( const DictionaryDatum& d )
{
  Parameters_ ptmp = P_;    // temporary copy in case of errors
  ptmp.set( *this, B_, d ); // throws if BadProperty
  State_ stmp = S_;
  stmp.set( d );

  // We now know that (ptmp, stmp) are consistent. We do not
  // write them back to (P_, S_) before we are also sure that
  // the properties to be set in the parent class are internally
  // consistent.
  Device::set_status( d );

  // if we get here, temporaries contain consistent set of properties
  P_ = ptmp;
  S_ = stmp;

  if ( not P_.to_file_ && B_.fs_.is_open() )
  {
    B_.fs_.close();
    P_.filename_.clear();
  }

  if ( S_.events_ == 0 )
  {
    S_.clear_events();
  }
}


void
nest::RecordingDevice::record_event( const Event& event, bool endrecord )
{
  ++S_.events_;
  const index sender = event.get_sender_gid();
  const Time stamp = event.get_stamp();
  const double offset = event.get_offset();
  const double weight = event.get_weight();
  const long port = event.get_port();
  const long rport = event.get_rport();

  index target = -1;
  if ( P_.withtargetgid_ )
  {
    const WeightRecorderEvent* wr_e =
      dynamic_cast< const WeightRecorderEvent* >( &event );
    if ( wr_e != 0 )
    {
      target = wr_e->get_receiver_gid();
    }
    else
    {
      target = event.get_receiver_gid();
    }
  }

  if ( P_.to_screen_ )
  {
    print_id_( std::cout, sender );
    print_target_( std::cout, target );
    print_port_( std::cout, port );
    print_rport_( std::cout, rport );
    print_time_( std::cout, stamp, offset );
    print_weight_( std::cout, weight );
    if ( endrecord )
    {
      std::cout << '\n';
    }
  }

  if ( P_.to_file_ )
  {
    print_id_( B_.fs_, sender );
    print_target_( B_.fs_, target );
    print_port_( B_.fs_, port );
    print_rport_( B_.fs_, rport );
    print_time_( B_.fs_, stamp, offset );
    print_weight_( B_.fs_, weight );
    if ( endrecord )
    {
      B_.fs_ << '\n';
      if ( P_.flush_records_ )
      {
        B_.fs_.flush();
      }
    }
  }

  // storing data when recording to accumulator relies on the fact
  // that multimeter will call us only once per accumulation step
  if ( P_.to_memory_ || P_.to_accumulator_ )
  {
    store_data_( sender, stamp, offset, weight, target, port, rport );
  }
}

void
nest::RecordingDevice::print_id_( std::ostream& os, index gid )
{
  if ( P_.withgid_ )
  {
    os << gid << '\t';
  }
}

void
nest::RecordingDevice::print_time_( std::ostream& os,
  const Time& t,
  double offs )
{
  if ( not P_.withtime_ )
<<<<<<< HEAD
=======
  {
>>>>>>> 3eac8e6f
    return;
  }
  if ( P_.time_in_steps_ )
  {
    os << t.get_steps() << '\t';
    if ( P_.precise_times_ )
    {
      os << offs << '\t';
    }
  }
  else if ( P_.precise_times_ )
  {
    os << t.get_ms() - offs << '\t';
  }
  else
  {
    os << t.get_ms() << '\t';
  }
}

void
nest::RecordingDevice::print_weight_( std::ostream& os, double weight )
{
  if ( P_.withweight_ )
  {
    os << weight << '\t';
  }
}

void
nest::RecordingDevice::print_target_( std::ostream& os, index gid )
{
  if ( P_.withtargetgid_ )
  {
    os << gid << '\t';
  }
}

void
nest::RecordingDevice::print_port_( std::ostream& os, long port )
{
  if ( P_.withport_ )
  {
    os << port << '\t';
  }
}

void
nest::RecordingDevice::print_rport_( std::ostream& os, long rport )
{
  if ( P_.withrport_ )
  {
    os << rport << '\t';
  }
}

void
nest::RecordingDevice::store_data_( index sender,
  const Time& t,
  double offs,
  double weight,
  index target,
  long port,
  long rport )
{
  if ( P_.withgid_ )
  {
    S_.event_senders_.push_back( sender );
  }
  if ( P_.withtime_ )
  {
    if ( P_.time_in_steps_ )
    {
      S_.event_times_steps_.push_back( t.get_steps() );
      if ( P_.precise_times_ )
      {
        S_.event_times_offsets_.push_back( offs );
      }
    }
    else if ( P_.precise_times_ )
    {
      S_.event_times_ms_.push_back( t.get_ms() - offs );
    }
    else
    {
      S_.event_times_ms_.push_back( t.get_ms() );
    }
  }

  if ( P_.withweight_ )
  {
    S_.event_weights_.push_back( weight );
  }
  if ( P_.withtargetgid_ )
  {
    S_.event_targets_.push_back( target );
  }
  if ( P_.withport_ )
  {
    S_.event_ports_.push_back( port );
  }
  if ( P_.withrport_ )
  {
    S_.event_rports_.push_back( rport );
  }
}


const std::string
nest::RecordingDevice::build_filename_() const
{
  // number of digits in number of virtual processes
  const int vpdigits = static_cast< int >(
    std::floor( std::log10( static_cast< float >(
      kernel().vp_manager.get_num_virtual_processes() ) ) ) + 1 );
  const int gidigits = static_cast< int >(
    std::floor( std::log10(
      static_cast< float >( kernel().node_manager.size() ) ) ) + 1 );

  std::ostringstream basename;
  const std::string& path = kernel().io_manager.get_data_path();
  if ( not path.empty() )
<<<<<<< HEAD
=======
  {
>>>>>>> 3eac8e6f
    basename << path << '/';
  }
  basename << kernel().io_manager.get_data_prefix();


  if ( not P_.label_.empty() )
<<<<<<< HEAD
=======
  {
>>>>>>> 3eac8e6f
    basename << P_.label_;
  }
  else
  {
    basename << node_.get_name();
  }

  basename << "-" << std::setfill( '0' ) << std::setw( gidigits )
           << node_.get_gid() << "-" << std::setfill( '0' )
           << std::setw( vpdigits ) << node_.get_vp();
  return basename.str() + '.' + P_.file_ext_;
}

void
nest::RecordingDevice::State_::clear_events()
{
  events_ = 0;
  event_senders_.clear();
  event_times_ms_.clear();
  event_times_steps_.clear();
  event_times_offsets_.clear();
  event_weights_.clear();
  event_targets_.clear();
  event_ports_.clear();
  event_rports_.clear();
}<|MERGE_RESOLUTION|>--- conflicted
+++ resolved
@@ -326,10 +326,7 @@
 
   // if we already have the events dict, we use it, otherwise we create it
   if ( not d->known( names::events ) )
-<<<<<<< HEAD
-=======
-  {
->>>>>>> 3eac8e6f
+  {
     dict = DictionaryDatum( new Dictionary );
   }
   else
@@ -672,11 +669,7 @@
     if ( P_.flush_after_simulate_ )
     {
       B_.fs_.flush();
-<<<<<<< HEAD
-
-=======
-    }
->>>>>>> 3eac8e6f
+    }
     if ( not B_.fs_.good() )
     {
       std::string msg =
@@ -804,10 +797,7 @@
   double offs )
 {
   if ( not P_.withtime_ )
-<<<<<<< HEAD
-=======
-  {
->>>>>>> 3eac8e6f
+  {
     return;
   }
   if ( P_.time_in_steps_ )
@@ -930,20 +920,14 @@
   std::ostringstream basename;
   const std::string& path = kernel().io_manager.get_data_path();
   if ( not path.empty() )
-<<<<<<< HEAD
-=======
-  {
->>>>>>> 3eac8e6f
+  {
     basename << path << '/';
   }
   basename << kernel().io_manager.get_data_prefix();
 
 
   if ( not P_.label_.empty() )
-<<<<<<< HEAD
-=======
-  {
->>>>>>> 3eac8e6f
+  {
     basename << P_.label_;
   }
   else
