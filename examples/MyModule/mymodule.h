/*
 *  mymodule.h
 *
 *  This file is part of NEST.
 *
 *  Copyright (C) 2004 The NEST Initiative
 *
 *  NEST is free software: you can redistribute it and/or modify
 *  it under the terms of the GNU General Public License as published by
 *  the Free Software Foundation, either version 2 of the License, or
 *  (at your option) any later version.
 *
 *  NEST is distributed in the hope that it will be useful,
 *  but WITHOUT ANY WARRANTY; without even the implied warranty of
 *  MERCHANTABILITY or FITNESS FOR A PARTICULAR PURPOSE.  See the
 *  GNU General Public License for more details.
 *
 *  You should have received a copy of the GNU General Public License
 *  along with NEST.  If not, see <http://www.gnu.org/licenses/>.
 *
 */

#ifndef MYMODULE_H
#define MYMODULE_H

#include "slimodule.h"
#include "slifunction.h"

<<<<<<< HEAD
=======

>>>>>>> 74be75e7
// Put your stuff into your own namespace.
namespace mynest
{

/**
 * Class defining your model.
 * @note For each model, you must define one such class, with a unique name.
 */
class MyModule : public SLIModule
{
public:
  // Interface functions ------------------------------------------

  /**
   * @note The constructor registers the module with the dynamic loader.
   *       Initialization proper is performed by the init() method.
   */
  MyModule();

  /**
   * @note The destructor does not do much in modules.
   */
  ~MyModule();

  /**
   * Initialize module.
   * @param SLIInterpreter* SLI interpreter
   */
  void init( SLIInterpreter* );

  /**
   * Return the name of your model.
   */
  const std::string name( void ) const;

  /**
   * Return the name of a sli file to execute when mymodule is loaded.
   * This mechanism can be used to define SLI commands associated with your
   * module, in particular, set up type tries for functions you have defined.
   */
  const std::string commandstring( void ) const;

public:
  // Classes implementing your functions -----------------------------

  /**
   * Implement a function for a step-pattern-based connection.
   * @note What this function does is described in the SLI documentation
   *       in the cpp file.
   * @note The mangled name indicates this function expects the following
   *       arguments on the stack (bottom first): vector of int, int,
   *       vector of int, int.
   * @note You must define a member object in your module class
   *       of the function class. execute() is later invoked on this
   *       member.
   */
  class StepPatternConnect_Vi_i_Vi_i_lFunction : public SLIFunction
  {
  public:
    void execute( SLIInterpreter* ) const;
  };

  StepPatternConnect_Vi_i_Vi_i_lFunction stepPatternConnect_Vi_i_Vi_i_lFunction;
};
} // namespace mynest

#endif<|MERGE_RESOLUTION|>--- conflicted
+++ resolved
@@ -26,10 +26,6 @@
 #include "slimodule.h"
 #include "slifunction.h"
 
-<<<<<<< HEAD
-=======
-
->>>>>>> 74be75e7
 // Put your stuff into your own namespace.
 namespace mynest
 {
