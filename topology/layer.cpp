/*
 *  layer.cpp
 *
 *  This file is part of NEST.
 *
 *  Copyright (C) 2004 The NEST Initiative
 *
 *  NEST is free software: you can redistribute it and/or modify
 *  it under the terms of the GNU General Public License as published by
 *  the Free Software Foundation, either version 2 of the License, or
 *  (at your option) any later version.
 *
 *  NEST is distributed in the hope that it will be useful,
 *  but WITHOUT ANY WARRANTY; without even the implied warranty of
 *  MERCHANTABILITY or FITNESS FOR A PARTICULAR PURPOSE.  See the
 *  GNU General Public License for more details.
 *
 *  You should have received a copy of the GNU General Public License
 *  along with NEST.  If not, see <http://www.gnu.org/licenses/>.
 *
 */

#include "layer.h"

// Includes from nestkernel:
#include "exceptions.h"
#include "gid_collection.h"
#include "kernel_manager.h"

// Includes from sli:
#include "dictutils.h"
#include "integerdatum.h"

// Includes from topology:
#include "free_layer.h"
#include "grid_layer.h"
#include "topology_names.h"

namespace nest
{

index AbstractLayer::cached_ntree_layer_ = -1;
index AbstractLayer::cached_vector_layer_ = -1;

AbstractLayer::~AbstractLayer()
{
}

index
AbstractLayer::create_layer( const DictionaryDatum& layer_dict )
{
  index length = 0;
  const char* layer_model_name = 0;
  std::vector< long > element_ids;
  std::string element_name;
  Token element_model;

  const Token& t = layer_dict->lookup( names::elements );
  ArrayDatum* ad = dynamic_cast< ArrayDatum* >( t.datum() );

  if ( ad )
  {

    for ( Token* tp = ad->begin(); tp != ad->end(); ++tp )
    {

      element_name = std::string( *tp );
      element_model =
        kernel().model_manager.get_modeldict()->lookup( element_name );

      if ( element_model.empty() )
      {
        throw UnknownModelName( element_name );
      }
      // Creates several nodes if the next element in
      // the elements variable is a number.
      if ( ( tp + 1 != ad->end() )
        && dynamic_cast< IntegerDatum* >( ( tp + 1 )->datum() ) )
      {
        // Select how many nodes that should be created.
        const long number = getValue< long >( *( ++tp ) );
        for ( long i = 0; i < number; ++i )
        {
          element_ids.push_back( static_cast< long >( element_model ) );
        }
      }
      else
      {
        element_ids.push_back( static_cast< long >( element_model ) );
      }
    }
  }
  else
  {

    element_name = getValue< std::string >( layer_dict, names::elements );
    element_model =
      kernel().model_manager.get_modeldict()->lookup( element_name );

    if ( element_model.empty() )
    {
      throw UnknownModelName( element_name );
    }
    element_ids.push_back( static_cast< long >( element_model ) );
  }

  if ( layer_dict->known( names::positions ) )
  {
    if ( layer_dict->known( names::rows ) or layer_dict->known( names::columns )
      or layer_dict->known( names::layers ) )
    {
      throw BadProperty(
        "Can not specify both positions and rows or columns." );
    }
    TokenArray positions =
      getValue< TokenArray >( layer_dict, names::positions );

    if ( positions.size() == 0 )
    {
      throw BadProperty( "Empty positions array." );
    }

    std::vector< double > pos =
      getValue< std::vector< double > >( positions[ 0 ] );
    if ( pos.size() == 2 )
    {
      layer_model_name = "topology_layer_free";
    }
    else if ( pos.size() == 3 )
    {
      layer_model_name = "topology_layer_free_3d";
    }
    else
    {
      throw BadProperty( "Positions must have 2 or 3 coordinates." );
    }

    length = positions.size();
  }
  else if ( layer_dict->known( names::columns ) )
  {

    if ( not layer_dict->known( names::rows ) )
    {
      throw BadProperty( "Both columns and rows must be given." );
    }

    length = getValue< long >( layer_dict, names::columns )
      * getValue< long >( layer_dict, names::rows );

    if ( layer_dict->known( names::layers ) )
    {
      layer_model_name = "topology_layer_grid_3d";
      length *= getValue< long >( layer_dict, names::layers );
    }
    else
    {
      layer_model_name = "topology_layer_grid";
    }
  }
  else
  {
    throw BadProperty( "Unknown layer type." );
  }

  assert( layer_model_name != 0 );
  Token layer_model =
    kernel().model_manager.get_modeldict()->lookup( layer_model_name );
  if ( layer_model.empty() )
  {
    throw UnknownModelName( layer_model_name );
<<<<<<< HEAD
  const index layer_model_id = static_cast< index >( layer_model );

  GIDCollectionPTR layer_gc = kernel().node_manager.add_node( layer_model_id );
  const index layer_node = ( *( layer_gc->begin() ) ).gid;
=======
  }
  index layer_node = kernel().node_manager.add_node( layer_model );
>>>>>>> 3eac8e6f

  // Remember original subnet
  const index cwnode = kernel().node_manager.get_cwn()->get_gid();

  kernel().node_manager.go_to( layer_node );

  // Create layer nodes.
  for ( size_t i = 0; i < element_ids.size(); ++i )
  {
    kernel().node_manager.add_node( element_ids[ i ], length );
  }
  // Return to original subnet
  kernel().node_manager.go_to( cwnode );

  // Set layer parameters according to input dictionary.
  AbstractLayer* layer = dynamic_cast< AbstractLayer* >(
    kernel().node_manager.get_node( layer_node ) );
  layer->depth_ = element_ids.size();
  layer->set_status( layer_dict );

  return layer_node;
}

std::vector< Node* >::iterator
AbstractLayer::local_begin( int depth )
{
  if ( depth >= depth_ )
  {
    throw BadProperty( "Selected depth out of range" );
  }
  index min_nodes_per_layer = local_size() / depth_;
  index first_gid_at_depth = gids_[ depth * ( global_size() / depth_ ) ];
  std::vector< Node* >::iterator iter = local_begin();
  for ( iter += depth * min_nodes_per_layer; iter != local_end(); ++iter )
  {
    if ( ( *iter )->get_gid() >= first_gid_at_depth )
    {
      break;
    }
  }
  return iter;
}

std::vector< Node* >::iterator
AbstractLayer::local_end( int depth )
{
  if ( depth >= depth_ )
  {
    throw BadProperty( "Selected depth out of range" );
  }
  index min_nodes_per_layer = local_size() / depth_;
  index last_gid_at_depth =
    gids_[ ( depth + 1 ) * ( global_size() / depth_ ) - 1 ];
  std::vector< Node* >::iterator iter = local_begin();
  for ( iter += ( depth + 1 ) * min_nodes_per_layer; iter != local_end();
        ++iter )
  {
    if ( ( *iter )->get_gid() > last_gid_at_depth )
    {
      break;
    }
  }
  return iter;
}

std::vector< Node* >::const_iterator
AbstractLayer::local_begin( int depth ) const
{
  if ( depth >= depth_ )
  {
    throw BadProperty( "Selected depth out of range" );
  }
  index min_nodes_per_layer = local_size() / depth_;
  index first_gid_at_depth = gids_[ depth * ( global_size() / depth_ ) ];
  std::vector< Node* >::const_iterator iter = local_begin();
  for ( iter += depth * min_nodes_per_layer; iter != local_end(); ++iter )
  {
    if ( ( *iter )->get_gid() >= first_gid_at_depth )
    {
      break;
    }
  }
  return iter;
}

std::vector< Node* >::const_iterator
AbstractLayer::local_end( int depth ) const
{
  if ( depth >= depth_ )
  {
    throw BadProperty( "Selected depth out of range" );
  }
  index min_nodes_per_layer = local_size() / depth_;
  index last_gid_at_depth =
    gids_[ ( depth + 1 ) * ( global_size() / depth_ ) - 1 ];
  std::vector< Node* >::const_iterator iter = local_begin();
  for ( iter += ( depth + 1 ) * min_nodes_per_layer; iter != local_end();
        ++iter )
  {
    if ( ( *iter )->get_gid() > last_gid_at_depth )
    {
      break;
    }
  }
  return iter;
}

} // namespace nest<|MERGE_RESOLUTION|>--- conflicted
+++ resolved
@@ -169,15 +169,11 @@
   if ( layer_model.empty() )
   {
     throw UnknownModelName( layer_model_name );
-<<<<<<< HEAD
+  }
   const index layer_model_id = static_cast< index >( layer_model );
 
   GIDCollectionPTR layer_gc = kernel().node_manager.add_node( layer_model_id );
   const index layer_node = ( *( layer_gc->begin() ) ).gid;
-=======
-  }
-  index layer_node = kernel().node_manager.add_node( layer_model );
->>>>>>> 3eac8e6f
 
   // Remember original subnet
   const index cwnode = kernel().node_manager.get_cwn()->get_gid();
