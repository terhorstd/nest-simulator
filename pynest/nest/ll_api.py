# -*- coding: utf-8 -*-
#
# ll_api.py
#
# This file is part of NEST.
#
# Copyright (C) 2004 The NEST Initiative
#
# NEST is free software: you can redistribute it and/or modify
# it under the terms of the GNU General Public License as published by
# the Free Software Foundation, either version 2 of the License, or
# (at your option) any later version.
#
# NEST is distributed in the hope that it will be useful,
# but WITHOUT ANY WARRANTY; without even the implied warranty of
# MERCHANTABILITY or FITNESS FOR A PARTICULAR PURPOSE.  See the
# GNU General Public License for more details.
#
# You should have received a copy of the GNU General Public License
# along with NEST.  If not, see <http://www.gnu.org/licenses/>.

import functools
import inspect
"""
Low-level API of PyNEST Module
"""

import sys
import os

# This is a workaround for readline import errors encountered with Anaconda
# Python running on Ubuntu, when invoked from the terminal
# "python -c 'import nest'"
if 'linux' in sys.platform and 'Anaconda' in sys.version:
    import readline

# This is a workaround to avoid segmentation faults when importing
# scipy *after* nest. See https://github.com/numpy/numpy/issues/2521
try:
    import scipy
except ImportError:
    pass

# Make MPI-enabled NEST import properly. The underlying problem is that the
# shared object pynestkernel dynamically opens other libraries that open
# yet other libraries.
sys.setdlopenflags(os.RTLD_NOW | os.RTLD_GLOBAL)

from . import pynestkernel as kernel      # noqa

__all__ = [
    'check_stack',
    'connect_arrays',
    'set_communicator',
    'get_debug',
    'set_debug',
    'sli_func',
    'sli_pop',
    'sli_push',
    'sli_run',
    'spp',
    'sps',
    'sr',
    'stack_checker',
    'take_array_index',
    'KernelAttribute',
]


engine = kernel.NESTEngine()

sli_push = sps = engine.push
sli_pop = spp = engine.pop
take_array_index = engine.take_array_index
connect_arrays = engine.connect_arrays


def catching_sli_run(cmd):
    """Send a command string to the NEST kernel to be executed, catch
    SLI errors and re-raise them in Python.

    Parameters
    ----------
    cmd : str
        The SLI command to be executed.
    Raises
    ------
    kernel.NESTError
        SLI errors are bubbled to the Python API as NESTErrors.
    """

    if sys.version_info >= (3, ):
        def encode(s):
            return s

        def decode(s):
            return s
    else:
        def encode(s):
            return s.encode('utf-8')

        def decode(s):
            return s.decode('utf-8')

    engine.run('{%s} runprotected' % decode(cmd))
    if not sli_pop():
        errorname = sli_pop()
        message = sli_pop()
        commandname = sli_pop()
        engine.run('clear')

        exceptionCls = getattr(kernel.NESTErrors, errorname)
        raise exceptionCls(commandname, message)


sli_run = sr = catching_sli_run


def sli_func(s, *args, **kwargs):
    """Convenience function for executing an SLI command s with
    arguments args.

    This executes the SLI sequence:
    ``sli_push(args); sli_run(s); y=sli_pop()``

    Parameters
    ----------
    s : str
        Function to call
    *args
        Arbitrary number of arguments to pass to the SLI function
    **kwargs
        namespace : str
            The sli code is executed in the given SLI namespace.
        litconv : bool
            Convert string args beginning with / to literals.

    Returns
    -------
    The function may have multiple return values. The number of return values
    is determined by the SLI function that was called.

    Examples
    --------
    r,q = sli_func('dup rollu add',2,3)
    r   = sli_func('add',2,3)
    r   = sli_func('add pop',2,3)
    """

    # check for namespace
    slifun = 'sli_func'  # version not converting to literals
    if 'namespace' in kwargs:
        s = kwargs['namespace'] + ' using ' + s + ' endusing'
    elif 'litconv' in kwargs:
        if kwargs['litconv']:
            slifun = 'sli_func_litconv'
    elif len(kwargs) > 0:
        raise kernel.NESTErrors.PyNESTError(
            "'namespace' and 'litconv' are the only valid keyword arguments.")

    sli_push(args)       # push array of arguments on SLI stack
    sli_push(s)          # push command string
    sli_run(slifun)      # SLI support code to execute s on args
    r = sli_pop()        # return value is an array

    if len(r) == 1:      # 1 return value is no tuple
        return r[0]

    if len(r) != 0:
        return r


__debug = False


def get_debug():
    """Return the current value of the debug flag of the low-level API.

    Returns
    -------
    bool:
        current value of the debug flag
    """

    return __debug


def set_debug(dbg=True):
    """Set the debug flag of the low-level API.

    Parameters
    ----------
    dbg : bool, optional
        Value to set the debug flag to
    """

    global __debug
    __debug = dbg


def stack_checker(f):
    """Decorator to add stack checks to functions using PyNEST's
    low-level API.

    This decorator works only on functions. See
    check_stack() for the generic version for functions and
    classes.

    Parameters
    ----------
    f : function
        Function to decorate

    Returns
    -------
    function:
        Decorated function

    Raises
    ------
    kernel.NESTError
    """

    @functools.wraps(f)
    def stack_checker_func(*args, **kwargs):
        if not get_debug():
            return f(*args, **kwargs)
        else:
            sr('count')
            stackload_before = spp()
            result = f(*args, **kwargs)
            sr('count')
            num_leftover_elements = spp() - stackload_before
            if num_leftover_elements != 0:
                eargs = (f.__name__, num_leftover_elements)
                etext = "Function '%s' left %i elements on the stack."
                raise kernel.NESTError(etext % eargs)
            return result

    return stack_checker_func


def check_stack(thing):
    """Convenience wrapper for applying the stack_checker decorator to
    all class methods of the given class, or to a given function.

    If the object cannot be decorated, it is returned unchanged.

    Parameters
    ----------
    thing : function or class
        Description

    Returns
    -------
    function or class
        Decorated function or class

    Raises
    ------
    ValueError
    """

    if inspect.isfunction(thing):
        return stack_checker(thing)
    elif inspect.isclass(thing):
        for name, mtd in inspect.getmembers(thing, predicate=inspect.ismethod):
            if name.startswith("test_"):
                setattr(thing, name, stack_checker(mtd))
        return thing
    else:
        raise ValueError("unable to decorate {0}".format(thing))


class KernelAttribute:
    """
    Descriptor that dispatches attribute access to the nest kernel.
    """
    def __init__(self, typehint, description, readonly=False, default=None, localonly=False):
        self._readonly = readonly
        self._localonly = localonly
        self._default = default

        readonly = readonly and "**read only**"
        localonly = localonly and "**local only**"

<<<<<<< HEAD
        self.__doc__ = (
            description
            + ("." if default is None else f", defaults to ``{default}``.")
            + ("\n\n" if readonly or localonly else "")
=======
        self.__doc__ = (""
            + description
            + "." if default is None else f", defaults to ``{default}``."
            + "\n\n" if readonly or localonly else ""
>>>>>>> 31fe7012
            + ", ".join(c for c in (readonly, localonly) if c)
            + f"\n\n:type: {typehint}"
        )

    def __set_name__(self, cls, name):
        self._name = name
        self._full_status = name == "kernel_status"

    @stack_checker
    def __get__(self, instance, cls=None):
        if instance is None:
            return self

        sr('GetKernelStatus')
        status_root = spp()

        if self._full_status:
            return status_root
        else:
            return status_root[self._name]

    @stack_checker
    def __set__(self, instance, value):
        if self._readonly:
            msg = f"`{self._name}` is a read only kernel attribute."
            raise AttributeError(msg)
        sps({self._name: value})
        sr('SetKernelStatus')


initialized = False


def set_communicator(comm):
    """Set global communicator for NEST.

    Parameters
    ----------
    comm: MPI.Comm from mpi4py

    Raises
    ------
    _kernel.NESTError
    """

    if "mpi4py" not in sys.modules:
        raise _kernel.NESTError("set_communicator: "
                                "mpi4py not loaded.")

    engine.set_communicator(comm)


def init(argv):
    """Initializes NEST.

    If the environment variable PYNEST_QUIET is set, NEST will not print
    welcome text containing the version and other information. Likewise,
    if the environment variable PYNEST_DEBUG is set, NEST starts in debug
    mode. Note that the same effect can be achieved by using the
    commandline arguments --quiet and --debug respectively.

    Parameters
    ----------
    argv : list
        Command line arguments, passed to the NEST kernel

    Raises
    ------
    kernel.NESTError.PyNESTError
    """

    global initialized

    if initialized:
        raise kernel.NESTErrors.PyNESTError("NEST already initialized.")

    # Some commandline arguments of NEST and Python have the same
    # name, but different meaning. To avoid unintended behavior, we
    # handle NEST's arguments here and pass it a modified copy, while
    # we leave the original list unchanged for further use by the user
    # or other modules.
    nest_argv = argv[:]

    quiet = "--quiet" in nest_argv or 'PYNEST_QUIET' in os.environ
    if "--quiet" in nest_argv:
        nest_argv.remove("--quiet")
    if "--debug" in nest_argv:
        nest_argv.remove("--debug")
    if "--sli-debug" in nest_argv:
        nest_argv.remove("--sli-debug")
        nest_argv.append("--debug")

    if 'PYNEST_DEBUG' in os.environ and '--debug' not in nest_argv:
        nest_argv.append("--debug")

    path = os.path.dirname(__file__)
    initialized = engine.init(nest_argv, path)

    if initialized:
        if not quiet:
            engine.run("pywelcome")

        # Dirty hack to get tab-completion for models in IPython.
        try:
            __IPYTHON__
        except NameError:
            pass
        else:
            try:
                import keyword
                from .lib.hl_api_models import Models		# noqa
                keyword.kwlist += Models()
            except ImportError:
                pass

    else:
        raise kernel.NESTErrors.PyNESTError("Initialization of NEST failed.")


init(sys.argv)<|MERGE_RESOLUTION|>--- conflicted
+++ resolved
@@ -284,20 +284,14 @@
         readonly = readonly and "**read only**"
         localonly = localonly and "**local only**"
 
-<<<<<<< HEAD
         self.__doc__ = (
             description
             + ("." if default is None else f", defaults to ``{default}``.")
             + ("\n\n" if readonly or localonly else "")
-=======
-        self.__doc__ = (""
-            + description
-            + "." if default is None else f", defaults to ``{default}``."
-            + "\n\n" if readonly or localonly else ""
->>>>>>> 31fe7012
             + ", ".join(c for c in (readonly, localonly) if c)
             + f"\n\n:type: {typehint}"
         )
+
 
     def __set_name__(self, cls, name):
         self._name = name
