# -*- coding: utf-8 -*-
#
# hl_api_types.py
#
# This file is part of NEST.
#
# Copyright (C) 2004 The NEST Initiative
#
# NEST is free software: you can redistribute it and/or modify
# it under the terms of the GNU General Public License as published by
# the Free Software Foundation, either version 2 of the License, or
# (at your option) any later version.
#
# NEST is distributed in the hope that it will be useful,
# but WITHOUT ANY WARRANTY; without even the implied warranty of
# MERCHANTABILITY or FITNESS FOR A PARTICULAR PURPOSE.  See the
# GNU General Public License for more details.
#
# You should have received a copy of the GNU General Public License
# along with NEST.  If not, see <http://www.gnu.org/licenses/>.

"""
Classes defining the different PyNEST types
"""

from ..ll_api import *
from .. import pynestkernel as kernel
from .hl_api_helper import *
from .hl_api_simulation import GetKernelStatus

import numpy
import json

try:
    import pandas
    HAVE_PANDAS = True
except ImportError:
    HAVE_PANDAS = False

__all__ = [
    'CreateParameter',
    'Mask',
    'NodeCollection',
    'Parameter',
    'serializable',
    'SynapseCollection',
    'to_json',
]


def CreateParameter(parametertype, specs):
    """
    Create a parameter.

    Parameters
    ----------
    parametertype : string
        Parameter type with or without distance dependency.
        Can be one of the following: 'constant', 'linear', 'exponential', 'gaussian', 'gaussian2D',
        'uniform', 'normal', 'lognormal', 'distance', 'position'
    specs : dict
        Dictionary specifying the parameters of the provided
        `parametertype`, see **Parameter types**.


    Returns
    -------
    ``Parameter``:
        Object representing the parameter

    Notes
    -----
    - Instead of using `CreateParameter` you can also use the various parametrizations embedded in NEST. See for
    instance :py:func:`.uniform`.

    **Parameter types**

    Some available parameter types (`parametertype` parameter), their function and
    acceptable keys for their corresponding specification dictionaries

    * Constant
        ::

            'constant' :
                {'value' : float} # constant value
    * Randomization
        ::

            # random parameter with uniform distribution in [min,max)
            'uniform' :
                {'min' : float, # minimum value, default: 0.0
                 'max' : float} # maximum value, default: 1.0

            # random parameter with normal distribution, optionally truncated
            # to [min,max)
            'normal':
                {'mean' : float, # mean value, default: 0.0
                 'sigma': float, # standard deviation, default: 1.0
                 'min'  : float, # minimum value, default: -inf
                 'max'  : float} # maximum value, default: +inf

            # random parameter with lognormal distribution,
            # optionally truncated to [min,max)
            'lognormal' :
                {'mu'   : float, # mean value of logarithm, default: 0.0
                 'sigma': float, # standard deviation of log, default: 1.0
                 'min'  : float, # minimum value, default: -inf
                 'max'  : float} # maximum value, default: +inf
    """
    return sli_func('CreateParameter', {parametertype: specs})


class NodeCollectionIterator(object):
    """
    Iterator class for `NodeCollection`.

    Returns
    -------
    `NodeCollection`:
        Single node ID `NodeCollection` of respective iteration.
    """

    def __init__(self, nc):
        self._nc = nc
        self._increment = 0

    def __iter__(self):
        return self

    def __next__(self):
        if self._increment > len(self._nc) - 1:
            raise StopIteration

        val = sli_func('Take', self._nc._datum, [self._increment + (self._increment >= 0)])
        self._increment += 1
        return val


class NodeCollection(object):
    """
    Class for `NodeCollection`.

    `NodeCollection` represents the nodes of a network. The class supports
    iteration, concatenation, indexing, slicing, membership, length, conversion to and
    from lists, test for membership, and test for equality. By using the
    membership functions :py:func:`get()` and :py:func:`set()`, you can get and set desired
    parameters.

    A `NodeCollection` is created by the :py:func:`.Create` function, or by converting a
    list of nodes to a `NodeCollection` with ``nest.NodeCollection(list)``.

    If your nodes have spatial extent, use the member parameter ``spatial`` to get the spatial information.

    Example
    -------
        ::

            import nest

            nest.ResetKernel()

            # Create NodeCollection representing nodes
            nc = nest.Create('iaf_psc_alpha', 10)

            # Convert from list
            node_ids_in = [2, 4, 6, 8]
            new_nc = nest.NodeCollection(node_ids_in)

            # Convert to list
            nc_list =  nc.tolist()

            # Concatenation
            Enrns = nest.Create('aeif_cond_alpha', 600)
            Inrns = nest.Create('iaf_psc_alpha', 400)
            nrns = Enrns + Inrns

            # Slicing and membership
            print(new_nc[2])
            print(new_nc[1:2])
            6 in new_nc
    """

    _datum = None

    def __init__(self, data):
        if isinstance(data, kernel.SLIDatum):
            if data.dtype != "nodecollectiontype":
                raise TypeError("Need NodeCollection Datum.")
            self._datum = data
        else:
            # Data from user, must be converted to datum
            # Data can be anything that can be converted to a NodeCollection,
            # such as list, tuple, etc.
            nc = sli_func('cvnodecollection', data)
            self._datum = nc._datum

    def __iter__(self):
        return NodeCollectionIterator(self)

    def __add__(self, other):
        if not isinstance(other, NodeCollection):
            raise NotImplementedError()

        return sli_func('join', self._datum, other._datum)

    def __getitem__(self, key):
        if isinstance(key, slice):
            if key.start is None:
                start = 1
            else:
                start = key.start + 1 if key.start >= 0 else max(key.start, -1 * self.__len__())
                if start > self.__len__():
                    raise IndexError('slice start value outside of the NodeCollection')
            if key.stop is None:
                stop = self.__len__()
            else:
                stop = min(key.stop, self.__len__()) if key.stop >= 0 else key.stop - 1
                if abs(stop) > self.__len__():
                    raise IndexError('slice stop value outside of the NodeCollection')
            step = 1 if key.step is None else key.step
            if step < 1:
                raise IndexError('slicing step for NodeCollection must be strictly positive')

            return sli_func('Take', self._datum, [start, stop, step])
        elif isinstance(key, (int, numpy.integer)):
            if abs(key + (key >= 0)) > self.__len__():
                raise IndexError('index value outside of the NodeCollection')
            return sli_func('Take', self._datum, [key + (key >= 0)])
<<<<<<< HEAD

        raise IndexError('only integers and slices are valid indices')
=======
        elif isinstance(key, (list, tuple)):
            if len(key) == 0:
                return NodeCollection([])
            # Must check if elements are bool first, because bool inherits from int
            if all(isinstance(x, bool) for x in key):
                if len(key) != len(self):
                    raise IndexError('Bool index array must be the same length as NodeCollection')
                np_key = numpy.array(key, dtype=numpy.bool)
            # Checking that elements are not instances of bool too, because bool inherits from int
            elif all(isinstance(x, int) and not isinstance(x, bool) for x in key):
                np_key = numpy.array(key, dtype=numpy.uint64)
                if len(numpy.unique(np_key)) != len(np_key):
                    raise ValueError('All node IDs in a NodeCollection have to be unique')
            else:
                raise TypeError('Indices must be integers or bools')
            return take_array_index(self._datum, np_key)
        elif isinstance(key, numpy.ndarray):
            if len(key) == 0:
                return NodeCollection([])
            if len(key.shape) != 1:
                raise TypeError('NumPy indices must one-dimensional')
            is_booltype = numpy.issubdtype(key.dtype, numpy.dtype(bool).type)
            if not (is_booltype or numpy.issubdtype(key.dtype, numpy.integer)):
                raise TypeError('NumPy indices must be an array of integers or bools')
            if is_booltype and len(key) != len(self):
                raise IndexError('Bool index array must be the same length as NodeCollection')
            if not is_booltype and len(numpy.unique(key)) != len(key):
                raise ValueError('All node IDs in a NodeCollection have to be unique')
            return take_array_index(self._datum, key)
        else:
            raise IndexError('only integers, slices, lists, tuples, and numpy arrays are valid indices')
>>>>>>> d3698c19

    def __contains__(self, node_id):
        return sli_func('MemberQ', self._datum, node_id)

    def __eq__(self, other):
        if not isinstance(other, NodeCollection):
            raise NotImplementedError('Cannot compare NodeCollection to {}'.format(type(other).__name__))

        if self.__len__() != other.__len__():
            return False

        return sli_func('eq', self, other)

    def __neq__(self, other):
        if not isinstance(other, NodeCollection):
            raise NotImplementedError()

        return not self == other

    def __len__(self):
        return sli_func('size', self._datum)

    def __int__(self):
        # this will automatically raise an error if len is not 1
        return int(self.get('global_id'))

    def __str__(self):
        return sli_func('pcvs', self._datum)

    def __repr__(self):
        return sli_func('pcvs', self._datum)

    def get(self, *params, **kwargs):
        """
        Get parameters from nodes.

        Parameters
        ----------
        params : str or list, optional
            Parameters to get from the nodes. It must be one of the following:

            - A single string.
            - A list of strings.
            - One or more strings, followed by a string or list of strings.
              This is for hierarchical addressing.
        output : str, ['pandas','json'], optional
             If the returned data should be in a Pandas DataFrame or in a
             JSON serializable format.

        Returns
        -------
        int or float:
            If there is a single node in the `NodeCollection`, and a single
            parameter in params.
        array_like:
            If there are multiple nodes in the `NodeCollection`, and a single
            parameter in params.
        dict:
            If there are multiple parameters in params. Or, if no parameters
            are specified, a dictionary containing aggregated parameter-values
            for all nodes is returned.
        DataFrame:
            Pandas Data frame if output should be in pandas format.

        Raises
        ------
        TypeError
            If the input params are of the wrong form.
        KeyError
            If the specified parameter does not exist for the nodes.

        See Also
        --------
        set
        """
        # ------------------------- #
        #      Checks of input      #
        # ------------------------- #
        if not kwargs:
            output = ''
        elif 'output' in kwargs:
            output = kwargs['output']
            if output == 'pandas' and not HAVE_PANDAS:
                raise ImportError('Pandas could not be imported')
        else:
            raise TypeError('Got unexpected keyword argument')

        pandas_output = output == 'pandas'

        if len(params) == 0:
            # get() is called without arguments
            result = sli_func('get', self._datum)
        elif len(params) == 1:
            # params is a tuple with a string or list of strings
            result = get_parameters(self, params[0])
        else:
            # Hierarchical addressing
            result = get_parameters_hierarchical_addressing(self, params)

        if pandas_output:
            index = self.get('global_id')
            if len(params) == 1 and is_literal(params[0]):
                # params is a string
                result = {params[0]: result}
            elif len(params) > 1 and is_literal(params[1]):
                # hierarchical, single string
                result = {params[1]: result}
            if len(self) == 1:
                index = [index]
                result = {key: [val] for key, val in result.items()}
            result = pandas.DataFrame(result, index=index)
        elif output == 'json':
            result = to_json(result)

        return result

    def set(self, params=None, **kwargs):
        """
        Set the parameters of nodes to params.

        NB! This is almost the same implementation as `SetStatus`.

        If `kwargs` is given, it has to be names and values of an attribute as keyword argument pairs. The values
        can be single values or list of the same size as the `NodeCollection`.

        Parameters
        ----------
        params : str or dict or list
            Dictionary of parameters or list of dictionaries of parameters of
            same length as the `NodeCollection`.
        kwargs : keyword argument pairs
            Named arguments of parameters of the elements in the `NodeCollection`.

        Raises
        ------
        TypeError
            If the input params are of the wrong form.
        KeyError
            If the specified parameter does not exist for the nodes.
        """

        if kwargs and params is None:
            params = kwargs
        elif kwargs and params:
            raise TypeError("must either provide params or kwargs, but not both.")

        if isinstance(params, dict) and self[0].get('local'):

            contains_list = [is_iterable(vals) and not is_iterable(self[0].get(key)) for key, vals in params.items()]

            if any(contains_list):
                temp_param = [{} for _ in range(self.__len__())]

                for key, vals in params.items():
                    if not is_iterable(vals):
                        for temp_dict in temp_param:
                            temp_dict[key] = vals
                    else:
                        for i, temp_dict in enumerate(temp_param):
                            temp_dict[key] = vals[i]
                params = temp_param

        if (isinstance(params, (list, tuple)) and self.__len__() != len(params)):
            raise TypeError(
                "status dict must be a dict, or a list of dicts of length len(nodes)")

        sli_func('SetStatus', self._datum, params)

    def tolist(self):
        """
        Convert `NodeCollection` to list.
        """
        if self.__len__() == 0:
            return []

        return (list(self.get('global_id')) if len(self) > 1
                else [self.get('global_id')])

    def index(self, node_id):
        """
        Find the index of a node ID in the `NodeCollection`.

        Parameters
        ----------
        node_id : int
            Global ID to be found.

        Raises
        ------
        ValueError
            If the node ID is not in the `NodeCollection`.
        """
        index = sli_func('Find', self._datum, node_id)

        if index == -1:
            raise ValueError('{} is not in NodeCollection'.format(node_id))

        return index

    def __array__(self, dtype=None):
        ''' Numpy compatibility function '''
        return numpy.array(self.tolist(), dtype=dtype)

    def __getattr__(self, attr):
        if attr == 'spatial':
            metadata = sli_func('GetMetadata', self._datum)
            val = metadata if metadata else None
            super().__setattr__(attr, val)
            return self.spatial

        # numpy compatibility check
        if attr.startswith('__array_'):
            raise AttributeError

        return self.get(attr)

    def __setattr__(self, attr, value):
        # `_datum` is the only property of NodeCollection that should not be
        # interpreted as a property of the model
        if attr == '_datum':
            super().__setattr__(attr, value)
        else:
            self.set({attr: value})


class SynapseCollectionIterator(object):
    """
    Iterator class for SynapseCollection.
    """

    def __init__(self, synapse_collection):
        self._iter = iter(synapse_collection._datum)

    def __iter__(self):
        return self

    def __next__(self):
        return SynapseCollection(next(self._iter))


class SynapseCollection(object):
    """
    Class for Connections.

    `SynapseCollection` represents the connections of a network. The class supports indexing, iteration, length and
    equality. You can get and set connection parameters by using the membership functions :py:func:`get()` and
    :py:func:`set()`. By using the membership function :py:func:`sources()` you get an iterator over
    source nodes, while :py:func:`targets()` returns an interator over the target nodes of the connections.

    A SynapseCollection is created by the :py:func:`.GetConnections` function.
    """

    _datum = None

    def __init__(self, data):

        if isinstance(data, list):
            for datum in data:
                if (not isinstance(datum, kernel.SLIDatum) or
                        datum.dtype != "connectiontype"):
                    raise TypeError("Expected Connection Datum.")
            self._datum = data
        elif data is None:
            # We can have an empty SynapseCollection if there are no connections.
            self._datum = data
        else:
            if (not isinstance(data, kernel.SLIDatum) or
                    data.dtype != "connectiontype"):
                raise TypeError("Expected Connection Datum.")
            # self._datum needs to be a list of Connection datums.
            self._datum = [data]

    def __iter__(self):
        return SynapseCollectionIterator(self)

    def __len__(self):
        if self._datum is None:
            return 0
        return len(self._datum)

    def __eq__(self, other):
        if not isinstance(other, SynapseCollection):
            raise NotImplementedError()

        if self.__len__() != other.__len__():
            return False
        self_get = self.get(['source', 'target', 'target_thread',
                             'synapse_id', 'port'])
        other_get = other.get(['source', 'target', 'target_thread',
                               'synapse_id', 'port'])
        if self_get != other_get:
            return False
        return True

    def __neq__(self, other):
        if not isinstance(other, SynapseCollection):
            raise NotImplementedError()
        return not self == other

    def __getitem__(self, key):
        if isinstance(key, slice):
            return SynapseCollection(self._datum[key])
        else:
            return SynapseCollection([self._datum[key]])

    def __str__(self):
        """
        Printing a `SynapseCollection` returns something of the form:
            *--------*-------------*
            | source | 1, 1, 2, 2, |
            *--------*-------------*
            | target | 1, 2, 1, 2, |
            *--------*-------------*
        """
        srcs = self.get('source')
        trgt = self.get('target')

        if isinstance(srcs, int):
            srcs = [srcs]
        if isinstance(trgt, int):
            trgt = [trgt]

        # 35 is arbitrarily chosen.
        if len(srcs) < 35:
            source = '| source | ' + ''.join(str(e)+', ' for e in srcs) + '|'
            target = '| target | ' + ''.join(str(e)+', ' for e in trgt) + '|'
        else:
            source = ('| source | ' + ''.join(str(e)+', ' for e in srcs[:15]) +
                      '... ' + ''.join(str(e)+', ' for e in srcs[-15:]) + '|')
            target = ('| target | ' + ''.join(str(e)+', ' for e in trgt[:15]) +
                      '... ' + ''.join(str(e)+', ' for e in trgt[-15:]) + '|')

        borderline_s = '*--------*' + '-'*(len(source) - 12) + '-*'
        borderline_t = '*--------*' + '-'*(len(target) - 12) + '-*'
        borderline_m = max(borderline_s, borderline_t)

        result = (borderline_s + '\n' + source + '\n' + borderline_m + '\n' +
                  target + '\n' + borderline_t)
        return result

    def __getattr__(self, attr):
        return self.get(attr)

    def __setattr__(self, attr, value):
        # `_datum` is the only property of SynapseCollection that should not be
        # interpreted as a property of the model
        if attr == '_datum':
            super().__setattr__(attr, value)
        else:
            self.set({attr: value})

    def sources(self):
        """Returns iterator containing the source node IDs of the `SynapseCollection`."""
        sources = self.get('source')
        if not isinstance(sources, (list, tuple)):
            sources = (sources,)
        return iter(sources)

    def targets(self):
        """Returns iterator containing the target node IDs of the `SynapseCollection`."""
        targets = self.get('target')
        if not isinstance(targets, (list, tuple)):
            targets = (targets,)
        return iter(targets)

    def get(self, keys=None, output=''):
        """
        Return a parameter dictionary of the connections.

        If `keys` is a string, a list of values is returned, unless we have a
        single connection, in which case the single value is returned.
        `keys` may also be a list, in which case a dictionary with a list of
        values is returned.

        Parameters
        ----------
        keys : str or list, optional
            String or a list of strings naming model properties. get
            then returns a single value or a dictionary with lists of values
            belonging to the given `keys`.
        output : str, ['pandas','json'], optional
            If the returned data should be in a Pandas DataFrame or in a
            JSON serializable format.

        Returns
        -------
        dict:
            All parameters, or, if keys is a list of strings, a dictionary with
            lists of corresponding parameters
        type:
            If keys is a string, the corrsponding parameter(s) is returned


        Raises
        ------
        TypeError
            If input params are of the wrong form.
        KeyError
            If the specified parameter does not exist for the connections.
        """
        pandas_output = output == 'pandas'
        if pandas_output and not HAVE_PANDAS:
            raise ImportError('Pandas could not be imported')

        # Return empty tuple if we have no connections or if we have done a
        # nest.ResetKernel()
        num_conn = GetKernelStatus('num_connections')
        if self.__len__() == 0 or num_conn == 0:
            return ()

        if keys is None:
            cmd = 'GetStatus'
        elif is_literal(keys):
            cmd = 'GetStatus {{ /{0} get }} Map'.format(keys)
        elif is_iterable(keys):
            keys_str = " ".join("/{0}".format(x) for x in keys)
            cmd = 'GetStatus {{ [ [ {0} ] ] get }} Map'.format(keys_str)
        else:
            raise TypeError("keys should be either a string or an iterable")

        sps(self._datum)
        sr(cmd)
        result = spp()

        # Need to restructure the data.
        final_result = restructure_data(result, keys)

        if pandas_output:
            index = (self.get('source') if self.__len__() > 1 else
                     (self.get('source'),))
            if is_literal(keys):
                final_result = {keys: final_result}
            final_result = pandas.DataFrame(final_result, index=index)
        elif output == 'json':
            final_result = to_json(final_result)

        return final_result

    def set(self, params=None, **kwargs):
        """
        Set the parameters of the connections to `params`.

        NB! This is almost the same implementation as SetStatus

        If `kwargs` is given, it has to be names and values of an attribute as keyword argument pairs. The values
        can be single values or list of the same size as the `SynapseCollection`.

        Parameters
        ----------
        params : str or dict or list
            Dictionary of parameters or list of dictionaries of parameters of
            same length as the `SynapseCollection`.
        kwargs : keyword argument pairs
            Named arguments of parameters of the elements in the `SynapseCollection`.

        Raises
        ------
        TypeError
            If input params are of the wrong form.
        KeyError
            If the specified parameter does not exist for the connections.
        """

        # This was added to ensure that the function is a nop (instead of,
        # for instance, raising an exception) when applied to an empty
        # SynapseCollection, or after having done a nest.ResetKernel().
        if self.__len__() == 0 or GetKernelStatus()['network_size'] == 0:
            return

        if (isinstance(params, (list, tuple)) and
                self.__len__() != len(params)):
            raise TypeError(
                "status dict must be a dict, or a list of dicts of length "
                "len(nodes)")

        if kwargs and params is None:
            params = kwargs
        elif kwargs and params:
            raise TypeError("must either provide params or kwargs, but not both.")

        if isinstance(params, dict):
            contains_list = [is_iterable(vals) and not is_iterable(self[0].get(key)) for key, vals in params.items()]

            if any(contains_list):
                temp_param = [{} for _ in range(self.__len__())]

                for key, vals in params.items():
                    if not is_iterable(vals):
                        for temp_dict in temp_param:
                            temp_dict[key] = vals
                    else:
                        for i, temp_dict in enumerate(temp_param):
                            temp_dict[key] = vals[i]
                params = temp_param

        params = broadcast(params, self.__len__(), (dict,), "params")

        sps(self._datum)
        sps(params)

        sr('2 arraystore')
        sr('Transpose { arrayload pop SetStatus } forall')


class Mask(object):
    """
    Class for spatial masks.

    Masks are used when creating connections when nodes have spatial extent. A mask
    describes the area of the pool population that shall be searched to find nodes to
    connect to for any given node in the driver population. Masks are created using
    the :py:func:`.CreateMask` command.
    """

    _datum = None

    # The constructor should not be called by the user
    def __init__(self, datum):
        """Masks must be created using the CreateMask command."""
        if not isinstance(datum, kernel.SLIDatum) or datum.dtype != "masktype":
            raise TypeError("expected mask Datum")
        self._datum = datum

    # Generic binary operation
    def _binop(self, op, other):
        if not isinstance(other, Mask):
            raise NotImplementedError()
        return sli_func(op, self._datum, other._datum)

    def __or__(self, other):
        return self._binop("or", other)

    def __and__(self, other):
        return self._binop("and", other)

    def __sub__(self, other):
        return self._binop("sub", other)

    def Inside(self, point):
        """
        Test if a point is inside a mask.

        Parameters
        ----------
        point : tuple/list of float values
            Coordinate of point

        Returns
        -------
        out : bool
            True if the point is inside the mask, False otherwise
        """
        return sli_func("Inside", point, self._datum)


class Parameter(object):
    """
    Class for parameters

    A parameter may be used as a probability kernel when creating
    connections and nodes or as synaptic parameters (such as weight and delay).
    Parameters are created using the :py:func:`.CreateParameter` command.
    """

    _datum = None

    # The constructor should not be called by the user
    def __init__(self, datum):
        """Parameters must be created using the CreateParameter command."""
        if not isinstance(datum,
                          kernel.SLIDatum) or datum.dtype != "parametertype":
            raise TypeError("expected parameter datum")
        self._datum = datum

    # Generic binary operation
    def _binop(self, op, other, params=None):
        if isinstance(other, (int, float)):
            other = CreateParameter('constant', {'value': float(other)})
        if not isinstance(other, Parameter):
            raise NotImplementedError()

        if params is None:
            return sli_func(op, self._datum, other._datum)
        else:
            return sli_func(op, self._datum, other._datum, params)

    def __add__(self, other):
        return self._binop("add", other)

    def __radd__(self, other):
        return self + other

    def __sub__(self, other):
        return self._binop("sub", other)

    def __rsub__(self, other):
        return self * (-1) + other

    def __neg__(self):
        return self * (-1)

    def __mul__(self, other):
        return self._binop("mul", other)

    def __rmul__(self, other):
        return self * other

    def __div__(self, other):
        return self._binop("div", other)

    def __truediv__(self, other):
        return self._binop("div", other)

    def __pow__(self, exponent):
        return sli_func("pow", self._datum, float(exponent))

    def __lt__(self, other):
        return self._binop("compare", other, {'comparator': 0})

    def __le__(self, other):
        return self._binop("compare", other, {'comparator': 1})

    def __eq__(self, other):
        return self._binop("compare", other, {'comparator': 2})

    def __ne__(self, other):
        return self._binop("compare", other, {'comparator': 3})

    def __ge__(self, other):
        return self._binop("compare", other, {'comparator': 4})

    def __gt__(self, other):
        return self._binop("compare", other, {'comparator': 5})

    def GetValue(self):
        """
        Compute value of parameter.

        Returns
        -------
        out : value
            The value of the parameter

        See also
        --------
        CreateParameter

        Example
        -------
            ::

                import nest

                # normal distribution parameter
                P = nest.CreateParameter('normal', {'mean': 0.0, 'sigma': 1.0})

                # get out value
                P.GetValue()
        """
        return sli_func("GetValue", self._datum)

    def is_spatial(self):
        return sli_func('ParameterIsSpatial', self._datum)

    def apply(self, spatial_nc, positions=None):
        if positions is None:
            return sli_func('Apply', self._datum, spatial_nc)
        else:
            if len(spatial_nc) != 1:
                raise ValueError('The NodeCollection must contain a single node ID only')
            if not isinstance(positions, (list, tuple)):
                raise TypeError('Positions must be a list or tuple of positions')
            for pos in positions:
                if not isinstance(pos, (list, tuple, numpy.ndarray)):
                    raise TypeError('Each position must be a list or tuple')
                if len(pos) != len(positions[0]):
                    raise ValueError('All positions must have the same number of dimensions')
            return sli_func('Apply', self._datum, {'source': spatial_nc, 'targets': positions})


def serializable(data):
    """Make data serializable for JSON.

    Parameters
    ----------
    data : any

    Returns
    -------
    data_serialized : str, int, float, list, dict
        Data can be encoded to JSON
    """

    if isinstance(data, (numpy.ndarray, NodeCollection)):
        return data.tolist()
    if isinstance(data, SynapseCollection):
        # Get full information from SynapseCollection
        return serializable(data.get())
    if isinstance(data, kernel.SLILiteral):
        # Get name of SLILiteral.
        return data.name
    if isinstance(data, (list, tuple)):
        return [serializable(d) for d in data]
    if isinstance(data, dict):
        return dict([(key, serializable(value)) for key, value in data.items()])
    return data


def to_json(data, **kwargs):
    """Serialize data to JSON.

    Parameters
    ----------
    data : any
    kwargs : keyword argument pairs
        Named arguments of parameters for `json.dumps` function.

    Returns
    -------
    data_json : str
        JSON format of the data
    """

    data_serialized = serializable(data)
    data_json = json.dumps(data_serialized, **kwargs)
    return data_json<|MERGE_RESOLUTION|>--- conflicted
+++ resolved
@@ -226,10 +226,6 @@
             if abs(key + (key >= 0)) > self.__len__():
                 raise IndexError('index value outside of the NodeCollection')
             return sli_func('Take', self._datum, [key + (key >= 0)])
-<<<<<<< HEAD
-
-        raise IndexError('only integers and slices are valid indices')
-=======
         elif isinstance(key, (list, tuple)):
             if len(key) == 0:
                 return NodeCollection([])
@@ -261,7 +257,6 @@
             return take_array_index(self._datum, key)
         else:
             raise IndexError('only integers, slices, lists, tuples, and numpy arrays are valid indices')
->>>>>>> d3698c19
 
     def __contains__(self, node_id):
         return sli_func('MemberQ', self._datum, node_id)
