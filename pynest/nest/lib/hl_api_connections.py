# -*- coding: utf-8 -*-
#
# hl_api_connections.py
#
# This file is part of NEST.
#
# Copyright (C) 2004 The NEST Initiative
#
# NEST is free software: you can redistribute it and/or modify
# it under the terms of the GNU General Public License as published by
# the Free Software Foundation, either version 2 of the License, or
# (at your option) any later version.
#
# NEST is distributed in the hope that it will be useful,
# but WITHOUT ANY WARRANTY; without even the implied warranty of
# MERCHANTABILITY or FITNESS FOR A PARTICULAR PURPOSE.  See the
# GNU General Public License for more details.
#
# You should have received a copy of the GNU General Public License
# along with NEST.  If not, see <http://www.gnu.org/licenses/>.

"""
Functions for connection handling
"""

import numpy

from ..ll_api import *
from .. import pynestkernel as kernel
from .hl_api_helper import *
from .hl_api_nodes import Create
from .hl_api_info import GetStatus
from .hl_api_simulation import GetKernelStatus, SetKernelStatus
from .hl_api_subnets import GetChildren

__all__ = [
    'CGConnect',
    'CGParse',
    'CGSelectImplementation',
    'Connect',
    'DataConnect',
    'Disconnect',
    'DisconnectOneToOne',
    'GetConnections',
]


@check_stack
def GetConnections(source=None, target=None, synapse_model=None,
                   synapse_label=None):
    """Return an array of connection identifiers.

    Any combination of `source`, `target`, `synapse_model` and
    `synapse_label` parameters is permitted.

    Parameters
    ----------
    source : list, optional
        Source GIDs, only connections from these
        pre-synaptic neurons are returned
    target : list, optional
        Target GIDs, only connections to these
        post-synaptic neurons are returned
    synapse_model : str, optional
        Only connections with this synapse type are returned
    synapse_label : int, optional
        (non-negative) only connections with this synapse label are returned

    Returns
    -------
    array:
        Connections as 5-tuples with entries
        (source-gid, target-gid, target-thread, synapse-id, port)

    Raises
    ------
    TypeError

    Notes
    -----
    Only connections with targets on the MPI process executing
    the command are returned.
    """

    params = {}

    if source is not None:
        if not is_coercible_to_sli_array(source):
            raise TypeError("source must be a list of GIDs")
        params['source'] = source

    if target is not None:
        if not is_coercible_to_sli_array(target):
            raise TypeError("target must be a list of GIDs")
        params['target'] = target

    if synapse_model is not None:
        params['synapse_model'] = kernel.SLILiteral(synapse_model)

    if synapse_label is not None:
        params['synapse_label'] = synapse_label

    sps(params)
    sr("GetConnections")

    return spp()


@check_stack
def Connect(pre, post, conn_spec=None, syn_spec=None, model=None):
    """
    Connect `pre` nodes to `post` nodes.

    Nodes in `pre` and `post` are connected using the specified connectivity
    (`all-to-all` by default) and synapse type (:cpp:class:`static_synapse <nest::StaticConnection>` by default).
    Details depend on the connectivity rule.

    Parameters
    ----------
    pre : list
        Presynaptic nodes, as list of GIDs
    post : list
        Postsynaptic nodes, as list of GIDs
    conn_spec : str or dict, optional
        Specifies connectivity rule, see below
    syn_spec : str or dict, optional
        Specifies synapse model, see below
    model : str or dict, optional
        alias for syn_spec for backward compatibility

    Raises
    ------
    kernel.NESTError

    Notes
    -----
    `Connect` does not iterate over subnets, it only connects explicitly
    specified nodes.

    **Connectivity specification (conn_spec)**

    Available rules and associated parameters::

     - 'all_to_all' (default)
     - 'one_to_one'
     - 'fixed_indegree', 'indegree'
     - 'fixed_outdegree', 'outdegree'
     - 'fixed_total_number', 'N'
     - 'pairwise_bernoulli', 'p'

    See :ref:`conn_rules` for more details, including example usage.

    **Synapse specification (syn_spec)**

    The synapse model and its properties can be given either as a string
    identifying a specific synapse model (default: :cpp:class:`static_synapse <nest::StaticConnection>`) or
    as a dictionary specifying the synapse model and its parameters.

    Available keys in the synapse specification dictionary are::

     - 'model'
     - 'weight'
     - 'delay'
     - 'receptor_type'
     - any parameters specific to the selected synapse model.

    See :ref:`synapse_spec` for details, including example usage.

    All parameters are optional and if not specified, the default values
    of the synapse model will be used. The key 'model' identifies the
    synapse model, this can be one of NEST's built-in synapse models
    or a user-defined model created via :py:func:`.CopyModel`.

    If `model` is not specified the default model :cpp:class:`static_synapse <nest::StaticConnection>`
    will be used.

<<<<<<< HEAD
=======
    All other parameters can be scalars, arrays or distributions.
    In the case of scalar parameters, all keys must be doubles
    except for 'receptor_type' which must be initialised with an integer.

    Parameter arrays are available for the rules 'one_to_one',
    'all_to_all', 'fixed_total_number', 'fixed_indegree' and
    'fixed_outdegree':
    - For 'one_to_one' the array has to be a one-dimensional
      NumPy array with length len(pre).
    - For 'all_to_all' the array has to be a two-dimensional NumPy array
      with shape (len(post), len(pre)), therefore the rows describe the
      target and the columns the source neurons.
    - For 'fixed_total_number' the array has to be a one-dimensional
      NumPy array with length len(N), where N is the number of connections
      specified.
    - For 'fixed_indegree' the array has to be a two-dimensional NumPy array
      with shape (len(post), indegree), where indegree is the number of
      incoming connections per target neuron, therefore the rows describe the
      target and the columns the connections converging to the target neuron,
      regardless of the identity of the source neurons.
    - For 'fixed_outdegree' the array has to be a two-dimensional NumPy array
      with shape (len(pre), outdegree), where outdegree is the number of
      outgoing connections per source neuron, therefore the rows describe the
      source and the columns the connections starting from the source neuron
      regardless of the identity of the target neuron.

>>>>>>> 909fa52e
    Any distributed parameter must be initialised with a further dictionary
    specifying the distribution type (`distribution`, e.g. `normal`) and
    any distribution-specific parameters (e.g. `mu` and `sigma`).
    See :ref:`dist_params` for more info.

    To see all available distributions, run:
    ``nest.slirun('rdevdict info')``

    To get information on a particular distribution, e.g. 'binomial', run:
    ``nest.help('rdevdict::binomial')``

    See Also
    ---------

    :ref:`connection_mgnt`
    """

    if model is not None:
        deprecation_text = "".join([
            "The argument 'model' is there for backward compatibility with ",
            "the old Connect function and will be removed in NEST 3.0. ",
            "Please change the name of the keyword argument from 'model' to ",
            "'syn_spec'. For details, see the documentation ",
            "at:\nhttps://www.nest-simulator.org/connection_management"
        ])
        show_deprecation_warning("BackwardCompatibilityConnect",
                                 text=deprecation_text)

    if model is not None and syn_spec is not None:
        raise kernel.NESTError(
            "'model' is an alias for 'syn_spec' and cannot "
            "be used together with 'syn_spec'.")

    sps(pre)
    sps(post)

    # default rule
    rule = 'all_to_all'

    if conn_spec is not None:
        sps(conn_spec)
        if is_string(conn_spec):
            rule = conn_spec
            sr("cvlit")
        elif isinstance(conn_spec, dict):
            rule = conn_spec['rule']
        else:
            raise kernel.NESTError(
                "conn_spec needs to be a string or dictionary.")
    else:
        sr('/Connect /conn_spec GetOption')

    if model is not None:
        syn_spec = model

    if syn_spec is not None:
        if is_string(syn_spec):
            sps(syn_spec)
            sr("cvlit")
        elif isinstance(syn_spec, dict):
            for key, value in syn_spec.items():

                # if value is a list, it is converted to a numpy array
                if isinstance(value, (list, tuple)):
                    value = numpy.asarray(value)

                if isinstance(value, (numpy.ndarray, numpy.generic)):

                    if len(value.shape) == 1:
                        if rule == 'one_to_one':
                            if value.shape[0] != len(pre):
                                raise kernel.NESTError(
                                    "'" + key + "' has to be an array of "
                                    "dimension " + str(len(pre)) + ", a "
                                    "scalar or a dictionary.")
                            else:
                                syn_spec[key] = value
                        elif rule == 'fixed_total_number':
                            if ('N' in conn_spec
                                    and value.shape[0] != conn_spec['N']):
                                raise kernel.NESTError(
                                    "'" + key + "' has to be an array of "
                                    "dimension " + str(conn_spec['N']) + ", a "
                                    "scalar or a dictionary.")
                            else:
                                syn_spec[key] = value
                        else:
                            raise kernel.NESTError(
                                "'" + key + "' has the wrong type. "
                                "One-dimensional parameter arrays can "
                                "only be used in conjunction with rule "
                                "'one_to_one' or 'fixed_total_number'.")

                    elif len(value.shape) == 2:
                        if rule == 'all_to_all':
                            if value.shape[0] != len(post) or \
                                value.shape[1] != len(pre):

                                raise kernel.NESTError(
                                    "'" + key + "' has to be an array of "
                                    "dimension " + str(len(post)) + "x" +
                                    str(len(pre)) +
                                    " (n_target x n_sources), " +
                                    "a scalar or a dictionary.")
                            else:
                                syn_spec[key] = value.flatten()
                        elif rule == 'fixed_indegree':
                            indegree = conn_spec['indegree']
                            if value.shape[0] != len(post) or \
                                    value.shape[1] != indegree:
                                raise kernel.NESTError(
                                    "'" + key + "' has to be an array of "
                                    "dimension " + str(len(post)) + "x" +
                                    str(indegree) +
                                    " (n_target x indegree), " +
                                    "a scalar or a dictionary.")
                            else:
                                syn_spec[key] = value.flatten()
                        elif rule == 'fixed_outdegree':
                            outdegree = conn_spec['outdegree']
                            if value.shape[0] != len(pre) or \
                                    value.shape[1] != outdegree:
                                raise kernel.NESTError(
                                    "'" + key + "' has to be an array of "
                                    "dimension " + str(len(pre)) + "x" +
                                    str(outdegree) +
                                    " (n_sources x outdegree), " +
                                    "a scalar or a dictionary.")
                            else:
                                syn_spec[key] = value.flatten()
                        else:
                            raise kernel.NESTError(
                                "'" + key + "' has the wrong type. "
                                "Two-dimensional parameter arrays can "
                                "only be used in conjunction with rules "
                                "'all_to_all', 'fixed_indegree' or "
                                "'fixed_outdegree'.")
            sps(syn_spec)
        else:
            raise kernel.NESTError(
                "syn_spec needs to be a string or dictionary.")

    sr('Connect')


@check_stack
@deprecated('', 'DataConnect is deprecated and will be removed in NEST 3.0 \
            Use Connect with one_to_one rule instead.')

def DataConnect(pre, params=None, model="static_synapse"):
    """Connect neurons from lists of connection data.

    .. deprecated::

        DataConnect is deprecated and will be removed in NEST 3.0.
        Use :py:func:`.Connect` with ``one_to_one`` rule instead.

    Parameters
    ----------
    pre : list
        Presynaptic nodes, given as lists of GIDs or lists
        of synapse status dictionaries. See below.
    params : list, optional
        See below
    model : str, optional
        Synapse model to use, see below

    Raises
    ------
    TypeError


    Notes
    ------

    **Usage Variants**

    *Variant 1:*

    Connect each neuron in pre to the targets given in params,
    using synapse type model
    ::

      pre: [gid_1, ... gid_n]
      params: [ {param_1}, ..., {param_n} ]
      model= 'synapse_model'

    The dictionaries param_1 to param_n must contain at least the
    following keys:
    ::

     - 'target'
     - 'weight'
     - 'delay'

    Each key must resolve to a list or numpy.ndarray of values.

    Depending on the synapse model, other parameters can be given
    in the same format. All arrays in params must have the same
    length as 'target'.

    *Variant 2:*

    Connect neurons according to a list of synapse status dictionaries,
    as obtained from :py:func:`.GetStatus`.
    ::

     pre = [ {synapse_state1}, ..., {synapse_state_n}]
     params=None
     model=None

    During connection, status dictionary misses will not raise errors,
    even if the kernel property `dict_miss_is_error` is True.
    """

    if not is_coercible_to_sli_array(pre):
        raise TypeError(
            "pre must be a list of nodes or connection dictionaries")

    if params is not None:

        if not is_coercible_to_sli_array(params):
            raise TypeError("params must be a list of dictionaries")

        cmd = '({0}) DataConnect_i_D_s '.format(model)

        for s, p in zip(pre, params):
            sps(s)
            sps(p)
            sr(cmd)
    else:
        # Call the variant where all connections are given explicitly
        # Disable dict checking, because most models can't re-use
        # their own status dict

        dict_miss = GetKernelStatus('dict_miss_is_error')
        SetKernelStatus({'dict_miss_is_error': False})

        sps(pre)
        sr('DataConnect_a')

        SetKernelStatus({'dict_miss_is_error': dict_miss})


@check_stack
def CGConnect(pre, post, cg, parameter_map=None, model="static_synapse"):
    """Connect neurons using the Connection Generator Interface.

    Potential pre-synaptic neurons are taken from `pre`, potential
    post-synaptic neurons are taken from `post`. The connection
    generator `cg` specifies the exact connectivity to be set up. The
    `parameter_map` can either be None or a dictionary that maps the
    keys `weight` and `delay` to their integer indices in the value
    set of the connection generator.

    This function is only available if NEST was compiled with
    support for libneurosim.

    For further information, see
    * The NEST documentation on using the CG Interface at
      https://www.nest-simulator.org/connection-generator-interface
    * The GitHub repository and documentation for libneurosim at
      https://github.com/INCF/libneurosim/
    * The publication about the Connection Generator Interface at
      https://doi.org/10.3389/fninf.2014.00043

    Parameters
    ----------
    pre : list or numpy.array
        must contain a list of GIDs
    post : list or numpy.array
        must contain a list of GIDs
    cg : connection generator
        libneurosim connection generator to use
    parameter_map : dict, optional
        Maps names of values such as weight and delay to
        value set positions
    model : str, optional
        Synapse model to use

    Raises
    ------
    kernel.NESTError
    """

    sr("statusdict/have_libneurosim ::")
    if not spp():
        raise kernel.NESTError(
            "NEST was not compiled with support for libneurosim: " +
            "CGConnect is not available.")

    if parameter_map is None:
        parameter_map = {}

    sli_func('CGConnect', cg, pre, post, parameter_map, '/' + model,
             litconv=True)


@check_stack
def CGParse(xml_filename):
    """Parse an XML file and return the corresponding connection
    generator cg.

    The library to provide the parsing can be selected
    by :py:func:`.CGSelectImplementation`.

    Parameters
    ----------
    xml_filename : str
        Filename of the xml file to parse.

    Raises
    ------
    kernel.NESTError
    """

    sr("statusdict/have_libneurosim ::")
    if not spp():
        raise kernel.NESTError(
            "NEST was not compiled with support for libneurosim: " +
            "CGParse is not available.")

    sps(xml_filename)
    sr("CGParse")
    return spp()


@check_stack
def CGSelectImplementation(tag, library):
    """Select a library to provide a parser for XML files and associate
    an XML tag with the library.

    XML files can be read by :py:func:`.CGParse`.

    Parameters
    ----------
    tag : str
        XML tag to associate with the library
    library : str
        Library to use to parse XML files

    Raises
    ------
    kernel.NESTError
    """

    sr("statusdict/have_libneurosim ::")
    if not spp():
        raise kernel.NESTError(
            "NEST was not compiled with support for libneurosim: " +
            "CGSelectImplementation is not available.")

    sps(tag)
    sps(library)
    sr("CGSelectImplementation")


@check_stack
@deprecated('', 'DisconnectOneToOne is deprecated and will be removed in \
            NEST-3.0. Use Disconnect instead.')
def DisconnectOneToOne(source, target, syn_spec):
    """Disconnect a currently existing synapse.

    .. deprecated::
      DisconnectOneToOne is deprecated and will be removed in
      NEST-3.0. Use Disconnect instead.

    Parameters
    ----------
    source : int
        GID of presynaptic node
    target : int
        GID of postsynaptic node
    syn_spec : str or dict
        See Connect() for definition
    """

    sps(source)
    sps(target)
    if is_string(syn_spec):
        syn_spec = {'model': syn_spec}
    sps(syn_spec)
    sr('Disconnect')


@check_stack
def Disconnect(pre, post, conn_spec='one_to_one', syn_spec='static_synapse'):
    """Disconnect `pre` neurons from `post` neurons.

    Neurons in `pre` and `post` are disconnected using the specified disconnection
    rule (one-to-one by default) and synapse type (:cpp:class:`static_synapse <nest::StaticConnection>` by default).
    Details depend on the disconnection rule.

    Parameters
    ----------
    pre : list
        Presynaptic nodes, given as list of GIDs
    post : list
        Postsynaptic nodes, given as list of GIDs
    conn_spec : str or dict
        Disconnection rule, see below
    syn_spec : str or dict
        Synapse specifications, see below

    Notes
    -------

    **conn_spec**

    Apply the same rules as for connectivity specs in the `Connect` method

    Possible choices of the conn_spec are
    ::
     - 'one_to_one'
     - 'all_to_all'

    **syn_spec**

    The synapse model and its properties can be inserted either as a
    string describing one synapse model (synapse models are listed in the
    synapsedict) or as a dictionary as described below.

    Note that only the synapse type is checked when we disconnect and that if
    `syn_spec` is given as a non-empty dictionary, the `model` parameter must be
    present.

    If no synapse model is specified the default model :cpp:class:`static_synapse <nest::StaticConnection>`
    will be used.

    Available keys in the synapse dictionary are
    ::

     - 'model'
     - 'weight'
     - 'delay'
     - 'receptor_type'
     - parameters specific to the synapse model chosen

    All parameters are optional and if not specified will use the default
    values determined by the current synapse model.

    `model` determines the synapse type, taken from pre-defined synapse
    types in NEST or manually specified synapses created via :py:func:`.CopyModel`.

    All other parameters are not currently implemented.

    Disconnect does not iterate over subnets, it only disconnects explicitly
    specified nodes.
    """

    sps(pre)
    sr('cvgidcollection')
    sps(post)
    sr('cvgidcollection')

    if is_string(conn_spec):
        conn_spec = {'rule': conn_spec}
    if is_string(syn_spec):
        syn_spec = {'model': syn_spec}

    sps(conn_spec)
    sps(syn_spec)

    sr('Disconnect_g_g_D_D')<|MERGE_RESOLUTION|>--- conflicted
+++ resolved
@@ -174,35 +174,6 @@
     If `model` is not specified the default model :cpp:class:`static_synapse <nest::StaticConnection>`
     will be used.
 
-<<<<<<< HEAD
-=======
-    All other parameters can be scalars, arrays or distributions.
-    In the case of scalar parameters, all keys must be doubles
-    except for 'receptor_type' which must be initialised with an integer.
-
-    Parameter arrays are available for the rules 'one_to_one',
-    'all_to_all', 'fixed_total_number', 'fixed_indegree' and
-    'fixed_outdegree':
-    - For 'one_to_one' the array has to be a one-dimensional
-      NumPy array with length len(pre).
-    - For 'all_to_all' the array has to be a two-dimensional NumPy array
-      with shape (len(post), len(pre)), therefore the rows describe the
-      target and the columns the source neurons.
-    - For 'fixed_total_number' the array has to be a one-dimensional
-      NumPy array with length len(N), where N is the number of connections
-      specified.
-    - For 'fixed_indegree' the array has to be a two-dimensional NumPy array
-      with shape (len(post), indegree), where indegree is the number of
-      incoming connections per target neuron, therefore the rows describe the
-      target and the columns the connections converging to the target neuron,
-      regardless of the identity of the source neurons.
-    - For 'fixed_outdegree' the array has to be a two-dimensional NumPy array
-      with shape (len(pre), outdegree), where outdegree is the number of
-      outgoing connections per source neuron, therefore the rows describe the
-      source and the columns the connections starting from the source neuron
-      regardless of the identity of the target neuron.
-
->>>>>>> 909fa52e
     Any distributed parameter must be initialised with a further dictionary
     specifying the distribution type (`distribution`, e.g. `normal`) and
     any distribution-specific parameters (e.g. `mu` and `sigma`).
