--- conflicted
+++ resolved
@@ -121,15 +121,9 @@
             else:
                 show_help_with_pager(obj)
         except FileNotFoundError:
-            print(textwrap.dedent(
-                  f"""
-                   Sorry, there is no help for model '{obj}'.
-                   Use the Python help() function to obtain help on PyNEST functions.""")
-<<<<<<< HEAD
-                  )
-=======
-                 )
->>>>>>> 95bca3cb
+            print(textwrap.dedent(f"""
+                Sorry, there is no help for model '{obj}'.
+                Use the Python help() function to obtain help on PyNEST functions."""))
     else:
         print(nest.__doc__)
 
