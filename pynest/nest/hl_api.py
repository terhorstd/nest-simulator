--- conflicted
+++ resolved
@@ -44,14 +44,11 @@
 # With '__all__' we provide an explicit index of the package. Without any
 # imported submodules and any redundant functions we could minimize list.
 __all__ = [
-<<<<<<< HEAD
     'AddCompartment',
     'AddReceptor',
     'CGConnect',
     'CGParse',
     'CGSelectImplementation',
-=======
->>>>>>> f9fd3422
     'Cleanup',
     'CollocatedSynapses',
     'Connect',
