# -*- coding: utf-8 -*-
#
# test_errors.py
#
# This file is part of NEST.
#
# Copyright (C) 2004 The NEST Initiative
#
# NEST is free software: you can redistribute it and/or modify
# it under the terms of the GNU General Public License as published by
# the Free Software Foundation, either version 2 of the License, or
# (at your option) any later version.
#
# NEST is distributed in the hope that it will be useful,
# but WITHOUT ANY WARRANTY; without even the implied warranty of
# MERCHANTABILITY or FITNESS FOR A PARTICULAR PURPOSE.  See the
# GNU General Public License for more details.
#
# You should have received a copy of the GNU General Public License
# along with NEST.  If not, see <http://www.gnu.org/licenses/>.

"""
Tests for error handling
"""

import unittest
import nest


@nest.ll_api.check_stack
class ErrorTestCase(unittest.TestCase):
    """Tests if errors are handled correctly"""

    def test_Raise(self):
        """Error raising"""

        def raise_custom_exception(exc, msg):
            raise exc(msg)

        message = "test"
        exception = nest.kernel.NESTError

        self.assertRaisesRegex(
            exception, message, raise_custom_exception, exception, message)

    def test_StackUnderFlow(self):
        """Stack underflow"""

        nest.ResetKernel()

        self.assertRaisesRegex(
            nest.kernel.NESTError, "StackUnderflow", nest.ll_api.sr, 'clear ;')

    def test_DivisionByZero(self):
        """Division by zero"""

        nest.ResetKernel()

        self.assertRaisesRegex(
            nest.kernel.NESTError, "DivisionByZero", nest.ll_api.sr, '1 0 div')

    def test_InvalidGIDCollection(self):
        """Invalid GIDCollection"""

        nest.ResetKernel()

        gc1 = nest.Create('iaf_psc_alpha', 10)
        gc2 = nest.Create('iaf_psc_alpha', 10)
        gc3 = nest.Create('iaf_psc_exp', 10)
        gc_c = gc1 + gc3

        nest.ResetKernel()

        def add_test_primitive():
            return gc1 + gc2

        def add_test_composite():
            return gc1 + gc3

        def add_test_pc():
            return gc_c + gc2

        def slice_test_primitive():
            return gc1[8:9]

        def slice_test_composite():
            return gc_c[8:9]

        self.assertRaisesRegexp(
            nest.NESTError, "InvalidGIDCollection", add_test_primitive)

        self.assertRaisesRegexp(
            nest.NESTError, "InvalidGIDCollection", add_test_composite)

        self.assertRaisesRegexp(
            nest.NESTError, "InvalidGIDCollection", add_test_pc)

        self.assertRaisesRegexp(
            nest.NESTError, "InvalidGIDCollection", slice_test_primitive)

        self.assertRaisesRegexp(
            nest.NESTError, "InvalidGIDCollection", slice_test_composite)

    def test_UnknownNode(self):
        """Unknown node"""

        nest.ResetKernel()

<<<<<<< HEAD
        gc = nest.Create('iaf_psc_alpha', 10)
        nest.ResetKernel()

        self.assertRaisesRegexp(
            nest.NESTError, "UnknownNode", nest.GIDCollection, [99])
=======
        self.assertRaisesRegex(
            nest.kernel.NESTError, "UnknownNode", nest.Connect, (99, ), (99, ))
>>>>>>> 2b4bf681

    def test_UnknownModel(self):
        """Unknown model name"""

        nest.ResetKernel()

        self.assertRaisesRegex(
            nest.kernel.NESTError, "UnknownModelName", nest.Create, -1)


def suite():
    suite = unittest.makeSuite(ErrorTestCase, 'test')
    return suite


def run():
    runner = unittest.TextTestRunner(verbosity=2)
    runner.run(suite())

if __name__ == "__main__":
    run()<|MERGE_RESOLUTION|>--- conflicted
+++ resolved
@@ -87,35 +87,30 @@
             return gc_c[8:9]
 
         self.assertRaisesRegexp(
-            nest.NESTError, "InvalidGIDCollection", add_test_primitive)
+            nest.kernel.NESTError, "InvalidGIDCollection", add_test_primitive)
 
         self.assertRaisesRegexp(
-            nest.NESTError, "InvalidGIDCollection", add_test_composite)
+            nest.kernel.NESTError, "InvalidGIDCollection", add_test_composite)
 
         self.assertRaisesRegexp(
-            nest.NESTError, "InvalidGIDCollection", add_test_pc)
+            nest.kernel.NESTError, "InvalidGIDCollection", add_test_pc)
 
         self.assertRaisesRegexp(
-            nest.NESTError, "InvalidGIDCollection", slice_test_primitive)
+            nest.kernel.NESTError, "InvalidGIDCollection", slice_test_primitive)
 
         self.assertRaisesRegexp(
-            nest.NESTError, "InvalidGIDCollection", slice_test_composite)
+            nest.kernel.NESTError, "InvalidGIDCollection", slice_test_composite)
 
     def test_UnknownNode(self):
         """Unknown node"""
 
         nest.ResetKernel()
 
-<<<<<<< HEAD
         gc = nest.Create('iaf_psc_alpha', 10)
         nest.ResetKernel()
 
         self.assertRaisesRegexp(
-            nest.NESTError, "UnknownNode", nest.GIDCollection, [99])
-=======
-        self.assertRaisesRegex(
-            nest.kernel.NESTError, "UnknownNode", nest.Connect, (99, ), (99, ))
->>>>>>> 2b4bf681
+            nest.kernel.NESTError, "UnknownNode", nest.GIDCollection, [99])
 
     def test_UnknownModel(self):
         """Unknown model name"""
